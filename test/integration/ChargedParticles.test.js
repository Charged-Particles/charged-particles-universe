const {
  ethers,
  network,
  getNamedAccounts,
  getChainId,
} = require('hardhat');

const {
  getDeployData,
  presets
} = require('../../js-helpers/deploy');

const {
  toWei,
  toBN,
} = require('../../js-helpers/utils');

const { deployMockContract } = require('../../js-helpers/deployMockContract');

const {
  callAndReturn,
  getNetworkBlockNumber,
  setNetworkAfterBlockNumber,
  setNetworkAfterTimestamp
} = require('../../js-helpers/test')(network);

const { expect, assert } = require('chai');
const { max } = require('lodash');

const CryptoPunksMarket = require('../../build/contracts/contracts/test/CryptoPunks.sol/CryptoPunksMarket.json');

const TEST_NFT_TOKEN_URI = 'https://ipfs.io/ipfs/QmZrWBZo1y6bS2P6hCSPjkccYEex31bCRBbLaz4DqqwCzp';

const daiABI = require('../abis/dai');
const erc20ABI = require('../abis/erc20');
const { balanceOf } = require('../../js-helpers/balanceOf');
const daiHodler = "0x55e4d16f9c3041EfF17Ca32850662f3e9Dddbce7"; // Hodler with the highest current amount of DAI, used for funding our operations on mainnet fork.
const amplHodler = "0x6723B7641c8Ac48a61F5f505aB1E9C03Bb44a301";

let overrides = { gasLimit: 20000000 }

describe("[INTEGRATION] Charged Particles", () => {
  let chainId;

  // External contracts
  let dai;
  let daiAddress;
<<<<<<< HEAD
  let ampl;
  let amplAddress;
=======
  let cryptoPunksMarket;
>>>>>>> 1120f27a

  // Internal contracts
  let universe;
  let chargedParticles;
  let aaveWalletManager;
  let genericWalletManager;
  let genericBasketManager;
  let proton;
  let lepton;
  let ionx;
  let timelocks;
  let tokenInfoProxy;

  // Settings
  let annuityPct = '1000';  // 10%

  // Accounts
  let trustedForwarder;

  let daiSigner;
  let amplSigner;
  let deployer;
  let user1;
  let user2;
  let user3;
  let signerD;
  let signer1;
  let signer2;
  let signer3;

  beforeEach(async () => {
    chainId = await getChainId(); // chainIdByName(network.name);
    daiAddress = presets.Aave.v2.dai[chainId];
    amplAddress = presets.Aave.v2.ampl[chainId];

    // With Forked Mainnet
    await network.provider.request({
      method: "hardhat_impersonateAccount",
      params: [daiHodler]
    });
    await network.provider.request({
      method: "hardhat_impersonateAccount",
      params: [amplHodler]
    });

    daiSigner = ethers.provider.getSigner(daiHodler);
    amplSigner = ethers.provider.getSigner(amplHodler);
    const namedAccts = (await getNamedAccounts());
    deployer = namedAccts.deployer
    trustedForwarder = namedAccts.trustedForwarder;
    user1 = namedAccts.user1;
    user2 = namedAccts.user2;
    user3 = namedAccts.user3;
    signerD = ethers.provider.getSigner(deployer);
    signer1 = ethers.provider.getSigner(user1);
    signer2 = ethers.provider.getSigner(user2);
    signer3 = ethers.provider.getSigner(user3);

    // With Forked Mainnet
    dai = new ethers.Contract(daiAddress, daiABI, daiSigner);
    ampl = new ethers.Contract(amplAddress, erc20ABI, amplSigner);

    // test NFTs that are non-compliant with ERC721 standard
    cryptoPunksMarket = await deployMockContract(signerD, CryptoPunksMarket.abi, overrides);

    // Connect to Internal Contracts
    const Universe = await ethers.getContractFactory('Universe');
    const ChargedState = await ethers.getContractFactory('ChargedState');
    const ChargedSettings = await ethers.getContractFactory('ChargedSettings');
    const ChargedParticles = await ethers.getContractFactory('ChargedParticles');
    const AaveWalletManager = await ethers.getContractFactory('AaveWalletManager');
    const GenericWalletManager = await ethers.getContractFactory('GenericWalletManager');
    const GenericBasketManager = await ethers.getContractFactory('GenericBasketManager');
    const Proton = await ethers.getContractFactory('Proton');
    const Lepton = await ethers.getContractFactory('Lepton2');
    const Ionx = await ethers.getContractFactory('Ionx');
    const IonxTimelock = await ethers.getContractFactory('IonxTimelock');
    const TokenInfoProxy = await ethers.getContractFactory('TokenInfoProxy')

    tokenInfoProxy = TokenInfoProxy.attach(getDeployData('TokenInfoProxy', chainId).address)
    universe = Universe.attach(getDeployData('Universe', chainId).address);
    chargedState = ChargedState.attach(getDeployData('ChargedState', chainId).address);
    chargedSettings = ChargedSettings.attach(getDeployData('ChargedSettings', chainId).address);
    chargedParticles = ChargedParticles.attach(getDeployData('ChargedParticles', chainId).address);
    aaveWalletManager = AaveWalletManager.attach(getDeployData('AaveWalletManager', chainId).address);
    genericWalletManager = GenericWalletManager.attach(getDeployData('GenericWalletManager', chainId).address);
    genericBasketManager = GenericBasketManager.attach(getDeployData('GenericBasketManager', chainId).address);
    proton = Proton.attach(getDeployData('Proton', chainId).address);
    lepton = Lepton.attach(getDeployData('Lepton2', chainId).address);
    ionx = Ionx.attach(getDeployData('Ionx', chainId).address);
    timelocks = Object.values(getDeployData('IonxTimelocks', chainId))
      .map(ionxTimelock => (IonxTimelock.attach(ionxTimelock.address)));

    await lepton.connect(signerD).setPausedState(false);
  });

  afterEach(async () => {
    // With Forked Mainnet
    await network.provider.request({
      method: "hardhat_stopImpersonatingAccount",
      params: [daiHodler]
    });
    await network.provider.request({
      method: "hardhat_stopImpersonatingAccount",
      params: [amplHodler]
    });
  });

  it("can succesfully energize and release proton", async () => {

    await signerD.sendTransaction({ to: daiHodler, value: toWei('10') }); // charge up the dai hodler with a few ether in order for it to be able to transfer us some tokens

    await dai.connect(daiSigner).transfer(user1, toWei('10'));
    await dai.connect(signer1)['approve(address,uint256)'](proton.address, toWei('10'));

    const energizedParticleId = await callAndReturn({
      contractInstance: proton,
      contractMethod: 'createChargedParticle',
      contractCaller: signer1,
      contractParams: [
        user1,                        // creator
        user2,                        // receiver
        user3,                        // referrer
        TEST_NFT_TOKEN_URI,           // tokenMetaUri
        'aave',                       // walletManagerId
        daiAddress, // assetToken
        toWei('10'),                  // assetAmount
        annuityPct,                   // annuityPercent
      ],
    });

    await chargedParticles.connect(signer2).releaseParticle(
      user2,
      proton.address,
      energizedParticleId,
      'aave',
      daiAddress
    );

    expect(await dai.balanceOf(user2)).to.be.above(toWei('9.9'));
  });

  it("can discharge only after timelock expired", async () => {
    await signerD.sendTransaction({ to: daiHodler, value: toWei('10') }); // charge up the dai hodler with a few ether in order for it to be able to transfer us some tokens

    await dai.connect(daiSigner).transfer(user1, toWei('10'));
    await dai.connect(signer1)['approve(address,uint256)'](proton.address, toWei('10'));

    const user2BalanceBefore = await dai.balanceOf(user2);

    const energizedParticleId = await callAndReturn({
      contractInstance: proton,
      contractMethod: 'createChargedParticle',
      contractCaller: signer1,
      contractParams: [
        user1,
        user2,
        user3,                        // referrer
        TEST_NFT_TOKEN_URI,
        'aave',
        daiAddress,
        toWei('10'),
        annuityPct,
      ],
    });

    const blockNumberTimelock = (await getNetworkBlockNumber()).add(toBN('10'));

    await chargedState.connect(signer2).setDischargeTimelock(
      proton.address,
      energizedParticleId,
      blockNumberTimelock
    );

    expect(await getNetworkBlockNumber()).to.be.below(blockNumberTimelock);

    await expect(chargedParticles.connect(signer2).dischargeParticle(
      user2,
      proton.address,
      energizedParticleId,
      'aave',
      daiAddress
    )).to.be.revertedWith("CP:E-302");

    await setNetworkAfterBlockNumber(blockNumberTimelock);

    await chargedParticles.connect(signer2).dischargeParticle(
      user2,
      proton.address,
      energizedParticleId,
      'aave',
      daiAddress
    );

    expect((await dai.balanceOf(user2)).sub(user2BalanceBefore)).to.be.above(toWei('0'));
  });

  it("creator receieves royalties, old owner receives the sale price and the new owner receives the token", async () => {
    await signerD.sendTransaction({ to: daiHodler, value: toWei('10') }); // charge up the dai hodler with a few ether in order for it to be able to transfer us some tokens

    await dai.connect(daiSigner).transfer(user1, toWei('10'));
    await dai.connect(signer1)['approve(address,uint256)'](proton.address, toWei('10'));

    const energizedParticleId = await callAndReturn({
      contractInstance: proton,
      contractMethod: 'createChargedParticle',
      contractCaller: signer1,
      contractParams: [
        user1,
        user1,
        user3,                        // referrer
        TEST_NFT_TOKEN_URI,
        'aave',
        daiAddress,
        toWei('10'),
        annuityPct,
      ],
    });

    await proton.connect(signer1).setSalePrice(energizedParticleId, toWei('0.1'));
    await proton.connect(signer1).setRoyaltiesPct(energizedParticleId, 500); // royaltyPct = 5%
    const user1Balance1 = await ethers.provider.getBalance(user1);
    await proton.connect(signer2).buyProton(energizedParticleId, { value: toWei('0.1') })
    const user1Balance2 = await ethers.provider.getBalance(user1);

    expect(user1Balance2.sub(user1Balance1)).to.be.equal(toWei('0.1'));
    expect(await proton.ownerOf(energizedParticleId)).to.be.equal(user2);

    await proton.connect(signer2).setSalePrice(energizedParticleId, toWei('1'));
    const user2Balance1 = await ethers.provider.getBalance(user2);
    await proton.connect(signer3).buyProton(energizedParticleId, { value: toWei('1') })
    const user1Balance3 = await ethers.provider.getBalance(user1);
    const user2Balance2 = await ethers.provider.getBalance(user2);

    expect(user2Balance2.sub(user2Balance1)).to.be.equal(toWei('0.955'));
    expect(await proton.ownerOf(energizedParticleId)).to.be.equal(user3);

    // Creator Royalties (not transferred at time of sale, must be claimed by receiver)
    expect(user1Balance3.sub(user1Balance2)).to.be.equal(toWei('0'));
    expect(await proton.connect(signer1).claimCreatorRoyalties())
      .to.emit(proton, 'RoyaltiesClaimed')
      .withArgs(user1, toWei('0.045'));
  });

  it("IonxTimelocks succesfully release Ionx to receivers", async () => {
    const receivers = await Promise.all(timelocks.map(async timelock => await timelock.receiver()));

    const balancesBefore = await Promise.all(receivers.map(async receiver => await ionx.balanceOf(receiver)));

    const releaseTimes = await Promise.all(timelocks.map(async timelock => await timelock.nextReleaseTime()));

    await Promise.all(timelocks.map(async timelock => {
      await expect(timelock.release('0', '0')).to.not.emit(timelock, 'PortionReleased');
    }));

    const maxReleaseTime = max(releaseTimes);

    await setNetworkAfterTimestamp(Number(maxReleaseTime.toString()));

    await Promise.all(timelocks.map(async timelock => {
      await expect(timelock.release('0', '0')).to.emit(timelock, 'PortionReleased');
    }));

    await Promise.all(receivers.map(async (receiver, i) => {
      expect(await ionx.balanceOf(receiver)).to.be.above(balancesBefore[i]);
    }));

  });

  it("generic smart wallet and manager succesfully hold erc20 tokens", async () => {
    await signerD.sendTransaction({ to: daiHodler, value: toWei('10') }); // charge up the dai hodler with a few ether in order for it to be able to transfer us some tokens

    await dai.connect(daiSigner).transfer(user1, toWei('10'));
    await dai.connect(signer1)['approve(address,uint256)'](proton.address, toWei('10'));

    const user2BalanceBefore = await dai.balanceOf(user2);

    const energizedParticleId = await callAndReturn({
      contractInstance: proton,
      contractMethod: 'createChargedParticle',
      contractCaller: signer1,
      contractParams: [
        user1,                        // creator
        user2,                        // receiver
        user3,                        // referrer
        TEST_NFT_TOKEN_URI,           // tokenMetaUri
        'generic',                    // walletManagerId
        daiAddress,                   // assetToken
        toWei('10'),                  // assetAmount
        annuityPct,                   // annuityPercent
      ],
    });

    await chargedParticles.connect(signer2).releaseParticle(
      user2,
      proton.address,
      energizedParticleId,
      'generic',
      daiAddress
    );

    expect((await dai.balanceOf(user2)).sub(user2BalanceBefore)).to.be.equal(toWei('10'));
  });

  it("generic smart basket and manager succesfully hold erc721 tokens", async () => {
    await signerD.sendTransaction({ to: daiHodler, value: toWei('10') }); // charge up the dai hodler with a few ether in order for it to be able to transfer us some tokens

    await dai.connect(daiSigner).transfer(user1, toWei('10'));
    await dai.connect(signer1)['approve(address,uint256)'](proton.address, toWei('10'));

    const tokenId1 = await callAndReturn({
      contractInstance: proton,
      contractMethod: 'createChargedParticle',
      contractCaller: signer1,
      contractParams: [
        user1,                        // creator
        user2,                        // receiver
        user3,                        // referrer
        TEST_NFT_TOKEN_URI,           // tokenMetaUri
        'generic',                    // walletManagerId
        daiAddress,                   // assetToken
        toWei('3'),                   // assetAmount
        annuityPct,                   // annuityPercent
      ],
    });

    const tokenId2 = await callAndReturn({
      contractInstance: proton,
      contractMethod: 'createChargedParticle',
      contractCaller: signer1,
      contractParams: [
        user3,                        // creator
        user2,                        // receiver
        user1,                        // referrer
        TEST_NFT_TOKEN_URI,           // tokenMetaUri
        'generic',                    // walletManagerId
        daiAddress,                   // assetToken
        toWei('7'),                   // assetAmount
        annuityPct,                   // annuityPercent
      ],
    });

    await proton.connect(signer2).approve(chargedParticles.address, tokenId2);

    await chargedParticles.connect(signer2).covalentBond(
      proton.address,
      tokenId1,
      'generic',
      proton.address,
      tokenId2,
      '0x',
      '0x'
    );

    await chargedParticles.connect(signer2).breakCovalentBond(
      user1,
      proton.address,
      tokenId1,
      'generic',
      proton.address,
      tokenId2
    );

    expect(await proton.ownerOf(tokenId2)).to.be.equal(user1);
  });

  it("cannot discharge more than the wallet holds", async () => {
    await signerD.sendTransaction({ to: daiHodler, value: toWei('10') }); // charge up the dai hodler with a few ether in order for it to be able to transfer us some tokens

    await dai.connect(daiSigner).transfer(user1, toWei('10'));
    await dai.connect(signer1)['approve(address,uint256)'](proton.address, toWei('10'));

    const energizedParticleId = await callAndReturn({
      contractInstance: proton,
      contractMethod: 'createChargedParticle',
      contractCaller: signer1,
      contractParams: [
        user1,                        // creator
        user2,                        // receiver
        user3,                        // referrer
        TEST_NFT_TOKEN_URI,           // tokenMetaUri
        'aave',                       // walletManagerId
        daiAddress,                   // assetToken
        toWei('10'),                  // assetAmount
        annuityPct,                   // annuityPercent
      ],
    });

    await expect(chargedParticles.connect(signer2).dischargeParticleAmount(
      user2,
      proton.address,
      energizedParticleId,
      'aave',
      daiAddress,
      toWei('5')
    )).to.be.revertedWith('AWM:E-412');
  });

  it("can order to release more than the wallet holds, but receive only the wallet amount", async () => {
    await signerD.sendTransaction({ to: daiHodler, value: toWei('10') }); // charge up the dai hodler with a few ether in order for it to be able to transfer us some tokens

    await dai.connect(daiSigner).transfer(user1, toWei('10'));
    await dai.connect(signer1)['approve(address,uint256)'](proton.address, toWei('10'));

    const energizedParticleId = await callAndReturn({
      contractInstance: proton,
      contractMethod: 'createChargedParticle',
      contractCaller: signer1,
      contractParams: [
        user1,                        // creator
        user2,                        // receiver
        user3,                        // referrer
        TEST_NFT_TOKEN_URI,           // tokenMetaUri
        'aave',                       // walletManagerId
        daiAddress,                   // assetToken
        toWei('10'),                  // assetAmount
        annuityPct,                   // annuityPercent
      ],
    });

    const user2BalanceBefore = await dai.balanceOf(user2);

    await chargedParticles.connect(signer2).releaseParticleAmount(
      user2,
      proton.address,
      energizedParticleId,
      'aave',
      daiAddress,
      toWei('20')
    );

    expect((await dai.balanceOf(user2)).sub(user2BalanceBefore)).to.be.above(toWei('9.9')).and.to.be.below(toWei('10.1'));
  });

  // it("can succesfully conduct Electrostatic Discharge", async () => {
  //   await signerD.sendTransaction({ to: daiHodler, value: toWei('10') }); // charge up the dai hodler with a few ether in order for it to be able to transfer us some tokens

  //   await dai.connect(daiSigner).transfer(user1, toWei('10'));
  //   await dai.connect(signer1)['approve(address,uint256)'](proton.address, toWei('10'));

  //   const energizedParticleId = await callAndReturn({
  //     contractInstance: proton,
  //     contractMethod: 'createChargedParticle',
  //     contractCaller: signer1,
  //     contractParams: [
  //       user1,                        // creator
  //       user2,                        // receiver
  //       user3,                        // referrer
  //       TEST_NFT_TOKEN_URI,           // tokenMetaUri
  //       'aave',                       // walletManagerId
  //       daiAddress,                   // assetToken
  //       toWei('10'),                  // assetAmount
  //       annuityPct,                   // annuityPercent
  //     ],
  //   });

  //   await chargedParticles.connect(signer2).releaseParticle(
  //     user2,
  //     proton.address,
  //     energizedParticleId,
  //     'aave',
  //     daiAddress
  //   );

  //   const bondWeight = toWei('1');
  //   const user2BalanceBefore = await ionx.balanceOf(user2);

  //   await universe.connect(signer2).conductElectrostaticDischarge(user2, bondWeight);

  //   expect(await ionx.balanceOf(user2)).to.be.above(user2BalanceBefore).and.below(user2BalanceBefore.add(bondWeight));
  // });

  // it("charging a proton with a lepton should multiply ion return", async () => {
  //   const assetAmount10 = toWei('10');
  //   const assetAmount20 = toWei('20');
  //   await signerD.sendTransaction({ to: daiHodler, value: toWei('10') }); // charge up the dai hodler with a few ether in order for it to be able to transfer us some tokens
  //   await dai.connect(daiSigner).transfer(user1, assetAmount20);
  //   await dai.connect(signer1)['approve(address,uint256)'](proton.address, assetAmount20);

  //   const protonId1 = await callAndReturn({
  //     contractInstance: proton,
  //     contractMethod: 'createChargedParticle',
  //     contractCaller: signer1,
  //     contractParams: [
  //       user1,                        // creator
  //       user2,                        // receiver
  //       user3,                        // referrer
  //       TEST_NFT_TOKEN_URI,           // tokenMetaUri
  //       'aave',                       // walletManagerId
  //       daiAddress,                   // assetToken
  //       assetAmount10,                  // assetAmount
  //       annuityPct,                   // annuityPercent
  //     ],
  //   });

  //   // need to wait for the same amount of time as in the case where the lepton is charged with, otherwise, Aave will render a smaller interest amount
  //   await setNetworkAfterBlockNumber(Number((await getNetworkBlockNumber()).toString()) + 2);

  //   await chargedParticles.connect(signer2).releaseParticle(
  //     user2,
  //     proton.address,
  //     protonId1,
  //     'aave',
  //     daiAddress
  //   );

  //   const bondWeight = toWei('1');
  //   const ionBalance1 = await ionx.balanceOf(user2);

  //   await universe.conductElectrostaticDischarge(user2, bondWeight);

  //   const ionBalance2 = await ionx.balanceOf(user2);

  //   expect(ionBalance2).to.be.above(ionBalance1).and.below(ionBalance1.add(bondWeight));

  //   await lepton.connect(signerD).setPausedState(false);
  //   const price = await lepton.getNextPrice();

  //   const leptonId = await callAndReturn({
  //     contractInstance: lepton,
  //     contractMethod: 'mintLepton',
  //     contractCaller: signer3,
  //     contractParams: [],
  //     callValue: price.toString()
  //   });

  //   const multiplier = Number((await lepton.getMultiplier(leptonId)).toString()) / 1e4;

  //   const protonId2 = await callAndReturn({
  //     contractInstance: proton,
  //     contractMethod: 'createChargedParticle',
  //     contractCaller: signer1,
  //     contractParams: [
  //       user1,                        // creator
  //       user2,                        // receiver
  //       user3,                        // referrer
  //       TEST_NFT_TOKEN_URI,           // tokenMetaUri
  //       'aave',                       // walletManagerId
  //       daiAddress,                   // assetToken
  //       assetAmount10,                  // assetAmount
  //       annuityPct,                   // annuityPercent
  //     ],
  //   });

  //   await lepton.connect(signer3).approve(chargedParticles.address, leptonId);

  //   await chargedParticles.connect(signer3).covalentBond(
  //     proton.address,
  //     protonId2,
  //     'generic',
  //     lepton.address,
  //     leptonId
  //   );

  //   await chargedParticles.connect(signer2).releaseParticle(
  //     user2,
  //     proton.address,
  //     protonId2,
  //     'aave',
  //     daiAddress
  //   );

  //   const ionBalance3 = await ionx.balanceOf(user2);

  //   await universe.conductElectrostaticDischarge(user2, bondWeight);

  //   const ionBalance4 = await ionx.balanceOf(user2);

  //   expect(ionBalance4).to.be.above(ionBalance3).and.below(ionBalance3.add(bondWeight));

  //   expect(Number(ionBalance4.sub(ionBalance3).toString()) / Number(ionBalance2.sub(ionBalance1).toString()) - Number(multiplier.toString())).to.be.above(1.0).and.below(1.05);
  // });

  it("should not allow to charge a proton with a lepton multiple times", async () => {
    await signerD.sendTransaction({ to: daiHodler, value: toWei('10') }); // charge up the dai hodler with a few ether in order for it to be able to transfer us some tokens

    await dai.connect(daiSigner).transfer(user1, toWei('10'));
    await dai.connect(signer1)['approve(address,uint256)'](proton.address, toWei('10'));

    const protonId = await callAndReturn({
      contractInstance: proton,
      contractMethod: 'createChargedParticle',
      contractCaller: signer1,
      contractParams: [
        user1,                        // creator
        user2,                        // receiver
        user3,                        // referrer
        TEST_NFT_TOKEN_URI,           // tokenMetaUri
        'aave',                       // walletManagerId
        daiAddress,                   // assetToken
        toWei('10'),                  // assetAmount
        annuityPct,                   // annuityPercent
      ],
    });

    await lepton.connect(signerD).setPausedState(false);

    const price1 = await lepton.getNextPrice();

    const leptonId1 = await callAndReturn({
      contractInstance: lepton,
      contractMethod: 'mintLepton',
      contractCaller: signer3,
      contractParams: [],
      callValue: price1.toString()
    });

    const price2 = await lepton.getNextPrice();

    const leptonId2 = await callAndReturn({
      contractInstance: lepton,
      contractMethod: 'mintLepton',
      contractCaller: signer3,
      contractParams: [],
      callValue: price2.toString()
    });

    await lepton.connect(signer3).approve(chargedParticles.address, leptonId1);
    await lepton.connect(signer3).approve(chargedParticles.address, leptonId2);

    await chargedParticles.connect(signer3).covalentBond(
      proton.address,
      protonId,
      'generic',
      lepton.address,
      leptonId1,
      '0x',
      '0x'
    );

    await expect(chargedParticles.connect(signer3).covalentBond(
      proton.address,
      protonId,
      'generic',
      lepton.address,
      leptonId2,
      '0x',
      '0x'
    )).to.be.revertedWith('CP:E-430');
  });

  it("leptons switch to the next tier after minting all the available leptons in the previous tier", async () => {
    const maxMintPerTx = 5; // presets.Lepton.maxMintPerTx;
    await lepton.setMaxMintPerTx(maxMintPerTx);

    let supply;
    let remainder;
    let price;
    let txsPerType;
    for (let i = 0; i < 3; i++) {
      supply = presets.Lepton.types[i].supply[31337];
      remainder = supply.mod(maxMintPerTx);
      price = presets.Lepton.types[i].price[31337];
      txsPerType = supply.sub(remainder).div(maxMintPerTx).add((remainder > 0) ? 1 : 0).toNumber();

      for (let j = 0; j < txsPerType; j++) {
        await lepton.batchMintLepton(maxMintPerTx, { value: price.mul(maxMintPerTx).add(toWei('1')) });
      }

      expect(await lepton.getNextPrice()).to.be.equal(presets.Lepton.types[i + 1].price[31337]);
    }
  });

  it("cannot mint more leptons in the same tx than the max allowed", async () => {
    const testMaxMintPerTx = 3;
    await lepton.setMaxMintPerTx(testMaxMintPerTx);
    await expect(lepton.batchMintLepton(4, { value: toWei('1') })).to.be.revertedWith('LPT:E-429');
  });

  it("can withdraw ether piled up in the lepton contract", async () => {
    await lepton.mintLepton({ value: toWei('1') })
    const ethToWithdraw = await ethers.provider.getBalance(lepton.address);
    const ethBal1 = await ethers.provider.getBalance(user1);
    await lepton.withdrawEther(user1, ethToWithdraw);
    const ethBal2 = await ethers.provider.getBalance(user1);
    expect(ethBal2.sub(ethBal1)).to.be.equal(ethToWithdraw);
  });

<<<<<<< HEAD
  it("can add non-compliant tokens to invalidAssets", async () => {
    expect(
      await chargedSettings.connect(signerD).setAssetInvalidity(amplAddress, true)
    ).to.emit(chargedSettings, 'AssetInvaliditySet').withArgs(amplAddress, true)

    await signerD.sendTransaction({ to: amplHodler, value: toWei('10') });

    await ampl.connect(amplSigner).transfer(user1, '100000000000');
    await ampl.connect(signer1).approve(proton.address, '100000000000');

    await expect(
      proton.connect(signer1).createChargedParticle(
        user1,                        // creator
        user2,                        // receiver
        user3,                        // referrer
        TEST_NFT_TOKEN_URI,           // tokenMetaUri
        'generic',                    // walletManagerId
        amplAddress,                  // assetToken
        '100000000000',               // assetAmount
        annuityPct                    // annuityPercent
      )
    ).to.be.revertedWith('CP:E-424');

    await expect(
      proton.connect(signer1).createChargedParticle(
        user1,                        // creator
        user2,                        // receiver
        user3,                        // referrer
        TEST_NFT_TOKEN_URI,           // tokenMetaUri
        'aave',                       // walletManagerId
        amplAddress,                  // assetToken
        '100000000000',               // assetAmount
        annuityPct                    // annuityPercent
      )
    ).to.be.revertedWith('CP:E-424');
  })
=======
  it("can accept a cryptopunks deposit", async () => {
      let punksAddress = cryptoPunksMarket.address;
      let fnSig = cryptoPunksMarket.interface.getSighash('punkIndexToAddress(uint256)');
      expect(
          await tokenInfoProxy.setContractFnOwnerOf(punksAddress, fnSig)
      ).to.emit(tokenInfoProxy, 'ContractFunctionSignatureSet').withArgs(
          punksAddress, 'ownerOf', fnSig
      )

      fnSig = cryptoPunksMarket.interface.getSighash('buyPunk(uint256)');
      expect(
          await tokenInfoProxy.setContractFnCollectOverride(punksAddress, fnSig)
      ).to.emit(tokenInfoProxy, 'ContractFunctionSignatureSet').withArgs(
          punksAddress, 'collectOverride', fnSig
      )

      fnSig = cryptoPunksMarket.interface.getSighash('transferPunk(address,uint256)');
      expect(
          await tokenInfoProxy.setContractFnDepositOverride(punksAddress, fnSig)
      ).to.emit(tokenInfoProxy, 'ContractFunctionSignatureSet').withArgs(
          punksAddress, 'depositOverride', fnSig
      )

      // const tokenId1 = await callAndReturn({
      //   contractInstance: proton,
      //   contractMethod: 'createChargedParticle',
      //   contractCaller: signer1,
      //   contractParams: [
      //     user1,                        // creator
      //     user2,                        // receiver
      //     user3,                        // referrer
      //     TEST_NFT_TOKEN_URI,           // tokenMetaUri
      //     'generic',                    // walletManagerId
      //     daiAddress,                   // assetToken
      //     toWei('3'),                   // assetAmount
      //     annuityPct,                   // annuityPercent
      //   ],
      // });
      //
      // await chargedParticles.connect(signer1).covalentBond(
      //   proton.address,
      //   tokenId1,
      //   'generic',
      //   proton.address,
      //   tokenId2,
      //   '0x',
      //   '0x'
      // );

  });
>>>>>>> 1120f27a

});<|MERGE_RESOLUTION|>--- conflicted
+++ resolved
@@ -45,12 +45,9 @@
   // External contracts
   let dai;
   let daiAddress;
-<<<<<<< HEAD
   let ampl;
   let amplAddress;
-=======
   let cryptoPunksMarket;
->>>>>>> 1120f27a
 
   // Internal contracts
   let universe;
@@ -729,7 +726,6 @@
     expect(ethBal2.sub(ethBal1)).to.be.equal(ethToWithdraw);
   });
 
-<<<<<<< HEAD
   it("can add non-compliant tokens to invalidAssets", async () => {
     expect(
       await chargedSettings.connect(signerD).setAssetInvalidity(amplAddress, true)
@@ -766,7 +762,7 @@
       )
     ).to.be.revertedWith('CP:E-424');
   })
-=======
+
   it("can accept a cryptopunks deposit", async () => {
       let punksAddress = cryptoPunksMarket.address;
       let fnSig = cryptoPunksMarket.interface.getSighash('punkIndexToAddress(uint256)');
@@ -817,6 +813,5 @@
       // );
 
   });
->>>>>>> 1120f27a
 
 });