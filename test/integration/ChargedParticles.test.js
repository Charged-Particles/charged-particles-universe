--- conflicted
+++ resolved
@@ -519,11 +519,7 @@
     expect(await ion.balanceOf(user2)).to.be.above(user2BalanceBefore).and.below(user2BalanceBefore.add(bondWeight));
   });
 
-<<<<<<< HEAD
-  it("charging a proton with a lepton should multiply proton returns", async () => {
-=======
-  it("charging a proton with a lepton should multiply ion return", async () => {
->>>>>>> b0a10868
+  it("charging a proton with a lepton should multiply ion returns", async () => {
     const assetAmount10 = toWei('10');
     const assetAmount20 = toWei('20');
     await signerD.sendTransaction({ to: daiHodler, value: toWei('10') }); // charge up the dai hodler with a few ether in order for it to be able to transfer us some tokens
