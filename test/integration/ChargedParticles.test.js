--- conflicted
+++ resolved
@@ -519,19 +519,12 @@
     expect(await photon.balanceOf(user2)).to.be.above(user2BalanceBefore).and.below(user2BalanceBefore.add(bondWeight));
   });
 
-  it.only("charging a proton with a lepton should multiply photon return", async () => {
-    const assetAmount = toWei('10');
-
-    //
-    // Round 1
-    //
-
-    //
-    // Create Particle without Leptons
-    //
-    await signerD.sendTransaction({ to: daiHodler, value: toWei('100') }); // charge up the dai hodler with a few ether in order for it to be able to transfer us some tokens
-    await dai.connect(daiSigner).transfer(user1, assetAmount);
-    await dai.connect(signer1)['approve(address,uint256)'](proton.address, assetAmount);
+  it("charging a proton with a lepton should multiply photon return", async () => {
+    const assetAmount10 = toWei('10');
+    const assetAmount20 = toWei('20');
+    await signerD.sendTransaction({ to: daiHodler, value: toWei('10') }); // charge up the dai hodler with a few ether in order for it to be able to transfer us some tokens
+    await dai.connect(daiSigner).transfer(user1, assetAmount20);
+    await dai.connect(signer1)['approve(address,uint256)'](proton.address, assetAmount20);
 
     const protonId1 = await callAndReturn({
       contractInstance: proton,
@@ -544,12 +537,11 @@
         TEST_NFT_TOKEN_URI,           // tokenMetaUri
         'aave',                       // walletManagerId
         daiAddress,                   // assetToken
-        assetAmount,                  // assetAmount
-        annuityPct,                   // annuityPercent
-      ],
-    });
-
-<<<<<<< HEAD
+        assetAmount10,                  // assetAmount
+        annuityPct,                   // annuityPercent
+      ],
+    });
+
     // need to wait for the same amount of time as in the case where the lepton is charged with, otherwise, Aave will render a smaller interest amount
     await setNetworkAfterBlockNumber(Number((await getNetworkBlockNumber()).toString()) + 2);
 
@@ -570,48 +562,9 @@
 
     expect(photonBalance2).to.be.above(photonBalance1).and.below(photonBalance1.add(bondWeight));
 
-    await signerD.sendTransaction({ to: daiHodler, value: toWei('10') }); // charge up the dai hodler with a few ether in order for it to be able to transfer us some tokens
-=======
-    let newBlock = (await getNetworkBlockNumber()).add(toBN('10'));
-    await setNetworkAfterBlockNumber(newBlock);
-
-    //
-    // Release without Leptons
-    //
-    let creatorDaiBefore = await dai.balanceOf(user1);
-    let receiverDaiBefore = await dai.balanceOf(user2);
-    expect(await chargedParticles.connect(signer2).releaseParticle(user2, proton.address, protonId1, 'aave', daiAddress))
-      .to.emit(aaveWalletManager, 'WalletReleased');
-    let creatorDaiAfter = await dai.balanceOf(user1);
-    let receiverDaiAfter = await dai.balanceOf(user2);
-
-    let creatorInterest = creatorDaiAfter.sub(creatorDaiBefore);
-    let receiverInterest = receiverDaiAfter.sub(receiverDaiBefore).sub(assetAmount);
-
-    //
-    // Test Static Charge
-    //
-    let totalInterest = receiverInterest.add(creatorInterest);
-    let currentCharge = await universe.getStaticCharge(user2);
-    expect(currentCharge).to.equal(totalInterest.div(2));  // 50% for DAI
-
-    //
-    // Test Photons Amount (no Lepton multiplier, ratio = 50%  see: 'js-helpers/deploy.js' --> rewardsForAssetTokens)
-    //
-    await universe.conductElectrostaticDischarge(user2, toWei('1')); // try to get more than we have
-    expect(await photon.balanceOf(user2)).to.be.equal(currentCharge);
-
-    //
-    // Round 2
-    //
-
-    await dai.connect(daiSigner).transfer(user1, assetAmount);
-    await dai.connect(signer1)['approve(address,uint256)'](proton.address, assetAmount);
-
-    //
-    // Create Particle with Leptons
-    //
-    let price = await lepton.getNextPrice();
+    await lepton.connect(signerD).setPausedState(false);
+    const price = await lepton.getNextPrice();
+
     const leptonId = await callAndReturn({
       contractInstance: lepton,
       contractMethod: 'mintLepton',
@@ -619,20 +572,6 @@
       contractParams: [],
       callValue: price.toString()
     });
->>>>>>> 0c49fc1f
-
-    // const multiplier = Number((await lepton.getMultiplier(leptonId)).toString()) / 1e4;
-
-    await lepton.connect(signerD).setPausedState(false);
-    const price = await lepton.getNextPrice();
-
-    const leptonId = await callAndReturn({
-      contractInstance: lepton,
-      contractMethod: 'mintLepton',
-      contractCaller: signer3,
-      contractParams: [],
-      callValue: price.toString()
-    });
 
     const multiplier = Number((await lepton.getMultiplier(leptonId)).toString()) / 1e4;
 
@@ -647,18 +586,13 @@
         TEST_NFT_TOKEN_URI,           // tokenMetaUri
         'aave',                       // walletManagerId
         daiAddress,                   // assetToken
-        assetAmount,                  // assetAmount
-        annuityPct,                   // annuityPercent
-      ],
-    });
-
-<<<<<<< HEAD
-=======
-    //
-    // Deposit Lepton into NFT
-    //
->>>>>>> 0c49fc1f
+        assetAmount10,                  // assetAmount
+        annuityPct,                   // annuityPercent
+      ],
+    });
+
     await lepton.connect(signer3).approve(chargedParticles.address, leptonId);
+
     await chargedParticles.connect(signer3).covalentBond(
       proton.address,
       protonId2,
@@ -667,35 +601,23 @@
       leptonId
     );
 
-    newBlock = (await getNetworkBlockNumber()).add(toBN('8'));
-    await setNetworkAfterBlockNumber(newBlock);
-
-    creatorDaiBefore = await dai.balanceOf(user1);
-    receiverDaiBefore = await dai.balanceOf(user2);
-    expect(await chargedParticles.connect(signer2).releaseParticle(user2, proton.address, protonId2, 'aave', daiAddress))
-      .to.emit(aaveWalletManager, 'WalletReleased');
-    creatorDaiAfter = await dai.balanceOf(user1);
-    receiverDaiAfter = await dai.balanceOf(user2);
-
-    creatorInterest = creatorDaiAfter.sub(creatorDaiBefore);
-    receiverInterest = receiverDaiAfter.sub(receiverDaiBefore).sub(assetAmount);
-
-    //
-    // Test Static Charge
-    //
-    let previousCharge = currentCharge;
-    totalInterest = receiverInterest.add(creatorInterest);
-    currentCharge = await universe.getStaticCharge(user2);
-
-    let rewardsAmount = totalInterest.mul(5000).div(10000);
-    let rewardsBoost = rewardsAmount.mul(120).div(10000);
-    expect(currentCharge).to.equal(rewardsAmount.add(rewardsBoost));  // 50% for DAI + 1.2% for Lepton
-
-    //
-    // Test Photons Amount (with Lepton multiplier)
-    //
-    await universe.conductElectrostaticDischarge(user2, toWei('1')); // try to get more than we have
-    expect(await photon.balanceOf(user2)).to.be.equal(previousCharge.add(currentCharge));
+    await chargedParticles.connect(signer2).releaseParticle(
+      user2,
+      proton.address,
+      protonId2,
+      'aave',
+      daiAddress
+    );
+
+    const photonBalance3 = await photon.balanceOf(user2);
+
+    await universe.conductElectrostaticDischarge(user2, bondWeight);
+
+    const photonBalance4 = await photon.balanceOf(user2);
+    
+    expect(photonBalance4).to.be.above(photonBalance3).and.below(photonBalance3.add(bondWeight));
+
+    expect(Number(photonBalance4.sub(photonBalance3).toString()) / Number(photonBalance2.sub(photonBalance1).toString()) - Number(multiplier.toString())).to.be.above(0.9).and.below(1.1);
   });
 
   it("should not allow to charge a proton with a lepton multiple times", async () => {
