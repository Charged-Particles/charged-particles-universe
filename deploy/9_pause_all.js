--- conflicted
+++ resolved
@@ -7,14 +7,8 @@
 
 const _ = require('lodash');
 
-<<<<<<< HEAD
-let _PAUSED_STATE = true;
-=======
-
-const _PAUSED_STATE = false;
+const _PAUSED_STATE = true;
 const _ACTION = _PAUSED_STATE ? 'Pausing' : 'Unpausing';
-
->>>>>>> b0a10868
 
 module.exports = async (hre) => {
   const { ethers, getNamedAccounts } = hre;
@@ -25,10 +19,6 @@
   const alchemyTimeout = chainId === 31337 ? 0 : (chainId === 1 ? 1 : 3);
 
   if (chainId !== 1) { return; } // Mainnet only
-
-  if (chainId !== 1) { // Unpause all contracts to prepare them for testing
-    _PAUSED_STATE = false;
-  }
 
   const ddAaveWalletManager = getDeployData('AaveWalletManager', chainId);
   const ddGenericWalletManager = getDeployData('GenericWalletManager', chainId);
