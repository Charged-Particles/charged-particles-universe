const {
  saveDeploymentData,
  getContractAbi,
  getTxGasCost,
  presets,
} = require('../js-helpers/deploy');

const {
  log,
<<<<<<< HEAD
=======
  chainTypeById,
>>>>>>> 4d42a1c5
  chainNameById,
  chainIdByName,
} = require('../js-helpers/utils');

module.exports = async (hre) => {
    const { ethers, getNamedAccounts } = hre;
    const { deployer, protocolOwner } = await getNamedAccounts();
    const network = await hre.network;
    const deployData = {};

    const chainId = chainIdByName(network.name);
    const {isProd, isHardhat} = chainTypeById(chainId);
    const alchemyTimeout = isHardhat ? 0 : (isProd ? 10 : 1);
    const lendingPoolProviderV2 = presets.Aave.v2.lendingPoolProvider[chainId];


    log('\n~~~~~~~~~~~~~~~~~~~~~~~~~~~~~~~~~~~~~~~~~~~~~~~~~~~~');
    log('Charged Particles LP: Aave - Contract Deployment');
    log('~~~~~~~~~~~~~~~~~~~~~~~~~~~~~~~~~~~~~~~~~~~~~~~~~~~~\n');

    log(`  Using Network: ${chainNameById(chainId)} (${chainId})`);
    log('  Using Accounts:');
    log('  - Deployer:    ', deployer);
    log('  - Owner:       ', protocolOwner);
    log(' ');

    await log('\n  Deploying AaveWalletManager...')(alchemyTimeout);
    const AaveWalletManager = await hre.ethers.getContractFactory('AaveWalletManager');
    const AaveWalletManagerInstance = await AaveWalletManager.deploy();
    const aaveWalletManager = await AaveWalletManagerInstance.deployed();
    deployData['AaveWalletManager'] = {
      abi: getContractAbi('AaveWalletManager'),
      address: aaveWalletManager.address,
      deployTransaction: aaveWalletManager.deployTransaction,
    }

    await log('\n  Deploying AaveBridgeV2 with LP Provider: ', lendingPoolProviderV2)(alchemyTimeout);
    const AaveBridgeV2 = await ethers.getContractFactory('AaveBridgeV2');
    const AaveBridgeV2Instance = await AaveBridgeV2.deploy(lendingPoolProviderV2);
    const aaveBridgeV2 = await AaveBridgeV2Instance.deployed();
    deployData['AaveBridgeV2'] = {
      abi: getContractAbi('AaveBridgeV2'),
      address: aaveBridgeV2.address,
      lendingPoolProvider: lendingPoolProviderV2,
      deployTransaction: aaveBridgeV2.deployTransaction,
    }

    // Display Contract Addresses
    await log('\n  Contract Deployments Complete!\n\n  Contracts:')(alchemyTimeout);
    log('  - AaveWalletManager:  ', aaveWalletManager.address);
    log('     - Gas Cost:        ', getTxGasCost({ deployTransaction: aaveWalletManager.deployTransaction }));
    log('  - AaveBridgeV2:       ', aaveBridgeV2.address);
    log('     - Gas Cost:        ', getTxGasCost({deployTransaction: aaveBridgeV2.deployTransaction}));

    saveDeploymentData(chainId, deployData);
    log('\n  Contract Deployment Data saved to "deployments" directory.');

    log('\n~~~~~~~~~~~~~~~~~~~~~~~~~~~~~~~~~~~~~~~~~~\n');
};

module.exports.tags = ['aave']<|MERGE_RESOLUTION|>--- conflicted
+++ resolved
@@ -7,10 +7,7 @@
 
 const {
   log,
-<<<<<<< HEAD
-=======
   chainTypeById,
->>>>>>> 4d42a1c5
   chainNameById,
   chainIdByName,
 } = require('../js-helpers/utils');
