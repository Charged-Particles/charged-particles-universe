--- conflicted
+++ resolved
@@ -7,10 +7,7 @@
   log,
   toBN,
   toWei,
-<<<<<<< HEAD
-=======
   chainTypeById,
->>>>>>> 4d42a1c5
   chainNameById,
   chainIdByName,
 } = require('../js-helpers/utils');
@@ -123,11 +120,7 @@
     // );
 
     //   NOTE: Running all of these causes the Leptons to be SOLD OUT and the corresponding Unit-Tests will fail when trying to mint new ones
-<<<<<<< HEAD
-    log('  Batch Minting Leptons...');
-=======
     // log('  Batch Minting Leptons...');
->>>>>>> 4d42a1c5
     // await lepton.batchMintLepton(leptonMaxMint, {value: toWei('1')}); // 25 Electron Neutrinos
     // await lepton.batchMintLepton(leptonMaxMint, {value: toWei('1')}); // 15 Electron Neutrinos  (40 Total)
     // await lepton.batchMintLepton(leptonMaxMint, {value: toWei('1')}); // 20 Muon Neutrinos
