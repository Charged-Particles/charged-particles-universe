--- conflicted
+++ resolved
@@ -7,10 +7,7 @@
   log,
   toBN,
   toWei,
-<<<<<<< HEAD
-=======
   chainTypeById,
->>>>>>> a4f55150
   chainNameById,
   chainIdByName,
 } = require('../js-helpers/utils');
