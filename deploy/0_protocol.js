const {
  saveDeploymentData,
  getContractAbi,
  getTxGasCost,
} = require('../js-helpers/deploy');

const {
  log,
<<<<<<< HEAD
=======
  chainTypeById,
>>>>>>> 4d42a1c5
  chainNameById,
  chainIdByName,
} = require('../js-helpers/utils');

const _ = require('lodash');

module.exports = async (hre) => {
    const { ethers, upgrades, getNamedAccounts } = hre;
    const { deployer, protocolOwner, trustedForwarder } = await getNamedAccounts();
    const network = await hre.network;
    const deployData = {};

    const chainId = chainIdByName(network.name);
    const {isProd, isHardhat} = chainTypeById(chainId);
    const alchemyTimeout = isHardhat ? 0 : (isProd ? 5 : 3);

    log('\n~~~~~~~~~~~~~~~~~~~~~~~~~~~~~~~~~~~~~~~~~~~~~~~~~~~~');
    log('Charged Particles Protocol - Contract Deployment');
    log('~~~~~~~~~~~~~~~~~~~~~~~~~~~~~~~~~~~~~~~~~~~~~~~~~~~~\n');

    log(`  Using Network: ${chainNameById(chainId)} (${network.name}:${chainId})`);
    log('  Using Accounts:');
    log('  - Deployer:          ', deployer);
    log('  - Owner:             ', protocolOwner);
    log('  - Trusted Forwarder: ', trustedForwarder);
    log(' ');

    log('  Deploying Universe...');
    const Universe = await ethers.getContractFactory('Universe');
    const UniverseInstance = await upgrades.deployProxy(Universe, []);
    const universe = await UniverseInstance.deployed();
    deployData['Universe'] = {
      abi: getContractAbi('Universe'),
      address: universe.address,
      deployTransaction: universe.deployTransaction,
    }
    log('  - Universe:         ', universe.address);
    log('     - Gas Cost:      ', getTxGasCost({ deployTransaction: universe.deployTransaction }));
    saveDeploymentData(chainId, deployData);

    await log('  Deploying ChargedState...')(alchemyTimeout);
    const ChargedState = await hre.ethers.getContractFactory('ChargedState');
    const ChargedStateInstance = await ChargedState.deploy();
    const chargedState = await ChargedStateInstance.deployed();
    deployData['ChargedState'] = {
      abi: getContractAbi('ChargedState'),
      address: chargedState.address,
      deployTransaction: chargedState.deployTransaction,
    }
    log('  - ChargedState:     ', chargedState.address);
    log('     - Gas Cost:      ', getTxGasCost({ deployTransaction: chargedState.deployTransaction }));
    saveDeploymentData(chainId, deployData);

    await log('  Deploying ChargedSettings...')(alchemyTimeout);
    const ChargedSettings = await hre.ethers.getContractFactory('ChargedSettings');
    const ChargedSettingsInstance = await ChargedSettings.deploy();
    const chargedSettings = await ChargedSettingsInstance.deployed();
    deployData['ChargedSettings'] = {
      abi: getContractAbi('ChargedSettings'),
      address: chargedSettings.address,
      deployTransaction: chargedSettings.deployTransaction,
    }
    log('  - ChargedSettings:  ', chargedSettings.address);
    log('     - Gas Cost:      ', getTxGasCost({ deployTransaction: chargedSettings.deployTransaction }));
    saveDeploymentData(chainId, deployData);

    await log('  Deploying ChargedParticles...')(alchemyTimeout);
    const ChargedParticles = await ethers.getContractFactory('ChargedParticles');
    const ChargedParticlesInstance = await upgrades.deployProxy(ChargedParticles, [trustedForwarder], { unsafeAllowCustomTypes: true });
    const chargedParticles = await ChargedParticlesInstance.deployed();
    deployData['ChargedParticles'] = {
      abi: getContractAbi('ChargedParticles'),
      address: chargedParticles.address,
      deployTransaction: chargedParticles.deployTransaction,
    }
    log('  - ChargedParticles: ', chargedParticles.address);
    log('     - Gas Cost:      ', getTxGasCost({ deployTransaction: chargedParticles.deployTransaction }));
    saveDeploymentData(chainId, deployData);
<<<<<<< HEAD
    log('\n  Contract Deployment Data saved to "deployments" directory.');
=======
>>>>>>> 4d42a1c5

    log('\n  Contract Deployment Data saved to "deployments" directory.');
    log('\n~~~~~~~~~~~~~~~~~~~~~~~~~~~~~~~~~~~~~~~~~~\n');
};

module.exports.tags = ['protocol']<|MERGE_RESOLUTION|>--- conflicted
+++ resolved
@@ -6,10 +6,7 @@
 
 const {
   log,
-<<<<<<< HEAD
-=======
   chainTypeById,
->>>>>>> 4d42a1c5
   chainNameById,
   chainIdByName,
 } = require('../js-helpers/utils');
@@ -88,10 +85,6 @@
     log('  - ChargedParticles: ', chargedParticles.address);
     log('     - Gas Cost:      ', getTxGasCost({ deployTransaction: chargedParticles.deployTransaction }));
     saveDeploymentData(chainId, deployData);
-<<<<<<< HEAD
-    log('\n  Contract Deployment Data saved to "deployments" directory.');
-=======
->>>>>>> 4d42a1c5
 
     log('\n  Contract Deployment Data saved to "deployments" directory.');
     log('\n~~~~~~~~~~~~~~~~~~~~~~~~~~~~~~~~~~~~~~~~~~\n');
