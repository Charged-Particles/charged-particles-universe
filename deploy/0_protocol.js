--- conflicted
+++ resolved
@@ -6,10 +6,7 @@
 
 const {
   log,
-<<<<<<< HEAD
-=======
   chainTypeById,
->>>>>>> a4f55150
   chainNameById,
   chainIdByName,
 } = require('../js-helpers/utils');
@@ -88,10 +85,6 @@
     log('  - ChargedParticles: ', chargedParticles.address);
     log('     - Gas Cost:      ', getTxGasCost({ deployTransaction: chargedParticles.deployTransaction }));
     saveDeploymentData(chainId, deployData);
-<<<<<<< HEAD
-    log('\n  Contract Deployment Data saved to "deployments" directory.');
-=======
->>>>>>> a4f55150
 
     log('\n  Contract Deployment Data saved to "deployments" directory.');
     log('\n~~~~~~~~~~~~~~~~~~~~~~~~~~~~~~~~~~~~~~~~~~\n');
