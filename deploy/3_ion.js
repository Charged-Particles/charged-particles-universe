const {
  chainNameById,
  chainIdByName,
  saveDeploymentData,
  getContractAbi,
  getTxGasCost,
  log,
<<<<<<< HEAD
  presets,
} = require("../js-helpers/deploy");
=======
} = require("../js-utils/deploy-helpers");
>>>>>>> 33195440
const _ = require('lodash');

module.exports = async (hre) => {
    const { ethers, getNamedAccounts } = hre;
    const { deployer, protocolOwner } = await getNamedAccounts();
    const network = await hre.network;
    const alchemyTimeout = 2;
    const deployData = {};

    const chainId = chainIdByName(network.name);

    log('\n~~~~~~~~~~~~~~~~~~~~~~~~~~~~~~~~~~~~~~~~~~~~~~~~~');
    log('Charged Particles FT: Ion - Contract Deployment');
    log('~~~~~~~~~~~~~~~~~~~~~~~~~~~~~~~~~~~~~~~~~~~~~~~~~~~\n');

    log('  Using Network: ', chainNameById(chainId));
    log('  Using Accounts:');
    log('  - Deployer:    ', deployer);
    log('  - Owner:       ', protocolOwner);
    log(' ');

    log('\n  Deploying Ion FT...')(alchemyTimeout);
    const Ion = await ethers.getContractFactory('Ion');
    const IonInstance = await Ion.deploy();
    const ion = await IonInstance.deployed();
    deployData['Ion'] = {
      abi: getContractAbi('Ion'),
      address: ion.address,
      deployTransaction: ion.deployTransaction,
    }

    // Display Contract Addresses
    log('\n  Contract Deployments Complete!\n\n  Contracts:')(alchemyTimeout);
    log('  - Ion:         ', ion.address);
    log('     - Gas Cost: ', getTxGasCost({ deployTransaction: ion.deployTransaction }));

    saveDeploymentData(chainId, deployData);
    log('\n  Contract Deployment Data saved to "deployed" directory.');

    log('\n~~~~~~~~~~~~~~~~~~~~~~~~~~~~~~~~~~~~~~~~~~\n');
}

module.exports.tags = ['ion']<|MERGE_RESOLUTION|>--- conflicted
+++ resolved
@@ -4,13 +4,8 @@
   saveDeploymentData,
   getContractAbi,
   getTxGasCost,
-  log,
-<<<<<<< HEAD
-  presets,
+  log
 } = require("../js-helpers/deploy");
-=======
-} = require("../js-utils/deploy-helpers");
->>>>>>> 33195440
 const _ = require('lodash');
 
 module.exports = async (hre) => {
