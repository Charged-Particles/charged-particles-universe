const {
  saveDeploymentData,
  getContractAbi,
  getTxGasCost,
} = require('../js-helpers/deploy');

const {
  log,
<<<<<<< HEAD
=======
  chainTypeById,
>>>>>>> 4d42a1c5
  chainNameById,
  chainIdByName,
} = require('../js-helpers/utils');

const _ = require('lodash');

module.exports = async (hre) => {
  const { ethers, upgrades, getNamedAccounts } = hre;
  const { deployer, protocolOwner, trustedForwarder } = await getNamedAccounts();
  const network = await hre.network;
  const deployData = {};

  const chainId = chainIdByName(network.name);
  const {isProd, isHardhat} = chainTypeById(chainId);
  const alchemyTimeout = isHardhat ? 0 : (isProd ? 3 : 2);

  log('\n~~~~~~~~~~~~~~~~~~~~~~~~~~~~~~~~~~~~~~~~~~~~~~~~~~~~~');
  log('Charged Particles: Tokens - Contract Deployment');
  log('~~~~~~~~~~~~~~~~~~~~~~~~~~~~~~~~~~~~~~~~~~~~~~~~~~~~~\n');

  log(`  Using Network: ${chainNameById(chainId)} (${chainId})`);
  log('  Using Accounts:');
  log('  - Deployer:          ', deployer);
  log('  - Owner:             ', protocolOwner);
  log('  - Trusted Forwarder: ', trustedForwarder);
  log(' ');

  await log('\n  Deploying WBoson...')(alchemyTimeout);
  const WBoson = await ethers.getContractFactory('WBoson');
  const WBosonInstance = await WBoson.deploy();
  const wBoson = await WBosonInstance.deployed();
  deployData['WBoson'] = {
    abi: getContractAbi('WBoson'),
    address: wBoson.address,
    deployTransaction: wBoson.deployTransaction,
  }

  await log('\n  Deploying Proton NFT...')(alchemyTimeout);
  const Proton = await ethers.getContractFactory('Proton');
  const ProtonInstance = await Proton.deploy();
  const proton = await ProtonInstance.deployed();
  deployData['Proton'] = {
    abi: getContractAbi('Proton'),
    address: proton.address,
    deployTransaction: proton.deployTransaction,
  }

  let LeptonInstance, Lepton, lepton;
  if (isHardhat) {
    await log('\n  Deploying Lepton NFT...')(alchemyTimeout);
    Lepton = await ethers.getContractFactory('Lepton');
    LeptonInstance = await Lepton.deploy();
    lepton = await LeptonInstance.deployed();
    deployData['Lepton'] = {
      abi: getContractAbi('Lepton'),
      address: lepton.address,
      deployTransaction: lepton.deployTransaction,
    }
  }

  await log('\n  Deploying Lepton2 NFT...')(alchemyTimeout);
  const Lepton2 = await ethers.getContractFactory('Lepton2');
  const Lepton2Instance = await Lepton2.deploy();
  const lepton2 = await Lepton2Instance.deployed();
  deployData['Lepton2'] = {
    abi: getContractAbi('Lepton2'),
    address: lepton2.address,
    deployTransaction: lepton2.deployTransaction,
  }

  await log('\n  Deploying Ionx FT...')(alchemyTimeout);
  const Ionx = await ethers.getContractFactory('Ionx');
  const IonxInstance = await Ionx.deploy();
  const ionx = await IonxInstance.deployed();
  deployData['Ionx'] = {
    abi: getContractAbi('Ionx'),
    address: ionx.address,
    deployTransaction: ionx.deployTransaction,
<<<<<<< HEAD
=======
  }

  await log('\n  Deploying ExternalNFT NFT...')(alchemyTimeout);
  const ExternalNFT = await ethers.getContractFactory('ExternalNFT');
  const ExternalNFTInstance = await ExternalNFT.deploy();
  const externalNFT = await ExternalNFTInstance.deployed();
  deployData['ExternalNFT'] = {
    abi: getContractAbi('ExternalNFT'),
    address: externalNFT.address,
    deployTransaction: externalNFT.deployTransaction,
>>>>>>> 4d42a1c5
  }

  // Display Contract Addresses
  await log('\n  Contract Deployments Complete!\n\n  Contracts:')(alchemyTimeout);
  log('  - WBoson:      ', wBoson.address);
  log('     - Gas Cost: ', getTxGasCost({ deployTransaction: wBoson.deployTransaction }));
  log('  - Proton:      ', proton.address);
  log('     - Gas Cost: ', getTxGasCost({ deployTransaction: proton.deployTransaction }));
  if (isHardhat) {
    log('  - Lepton:      ', lepton.address);
    log('     - Gas Cost: ', getTxGasCost({ deployTransaction: lepton.deployTransaction }));
  }
  log('  - Lepton2:      ', lepton2.address);
  log('     - Gas Cost: ', getTxGasCost({ deployTransaction: lepton2.deployTransaction }));
  log('  - Ionx:        ', ionx.address);
  log('     - Gas Cost: ', getTxGasCost({ deployTransaction: ionx.deployTransaction }));
<<<<<<< HEAD
=======
  log('  - ExternalNFT:      ', externalNFT.address);
  log('     - Gas Cost: ', getTxGasCost({ deployTransaction: externalNFT.deployTransaction }));
>>>>>>> 4d42a1c5

  saveDeploymentData(chainId, deployData);
  log('\n  Contract Deployment Data saved to "deployments" directory.');

  log('\n~~~~~~~~~~~~~~~~~~~~~~~~~~~~~~~~~~~~~~~~~~\n');
}

module.exports.tags = ['tokens']<|MERGE_RESOLUTION|>--- conflicted
+++ resolved
@@ -6,10 +6,7 @@
 
 const {
   log,
-<<<<<<< HEAD
-=======
   chainTypeById,
->>>>>>> 4d42a1c5
   chainNameById,
   chainIdByName,
 } = require('../js-helpers/utils');
@@ -88,8 +85,6 @@
     abi: getContractAbi('Ionx'),
     address: ionx.address,
     deployTransaction: ionx.deployTransaction,
-<<<<<<< HEAD
-=======
   }
 
   await log('\n  Deploying ExternalNFT NFT...')(alchemyTimeout);
@@ -100,7 +95,6 @@
     abi: getContractAbi('ExternalNFT'),
     address: externalNFT.address,
     deployTransaction: externalNFT.deployTransaction,
->>>>>>> 4d42a1c5
   }
 
   // Display Contract Addresses
@@ -117,11 +111,8 @@
   log('     - Gas Cost: ', getTxGasCost({ deployTransaction: lepton2.deployTransaction }));
   log('  - Ionx:        ', ionx.address);
   log('     - Gas Cost: ', getTxGasCost({ deployTransaction: ionx.deployTransaction }));
-<<<<<<< HEAD
-=======
   log('  - ExternalNFT:      ', externalNFT.address);
   log('     - Gas Cost: ', getTxGasCost({ deployTransaction: externalNFT.deployTransaction }));
->>>>>>> 4d42a1c5
 
   saveDeploymentData(chainId, deployData);
   log('\n  Contract Deployment Data saved to "deployments" directory.');
