{
  "name": "@charged-particles/universe",
  "version": "0.4.2",
  "keywords": [
    "ethereum",
    "nft",
    "non-fungible",
    "defi"
  ],
  "engines": {
    "node": ">=12.16.3",
    "npm": ">=6.14.4"
  },
  "scripts": {
    "reinstall": "rm -rf node_modules && rm -f yarn.lock && yarn clean && yarn",
    "verify": "yarn hint && yarn test",
    "clean": "rm -rf build cache coverage coverage.json test-results.xml",
    "clean-deployed": "rm -rf abis && rm -f .openzeppelin/ropsten.json && rm -f .openzeppelin/kovan.json && rm -f .openzeppelin/rinkeby.json",
    "clean-test": "rm -rf .openzeppelin/${npm_config_network:-mainnet}.json deployments/${npm_config_network:-hardhat}/*.json test-results.xml",
    "compile": "hardhat --show-stack-traces --max-memory 8192 compile",
    "test": "yarn clean-test && hardhat test --show-stack-traces",
    "hint": "solhint \"contracts/**/*.sol\"",
    "coverage": "hardhat coverage --network coverage --show-stack-traces --temp coverage_build && yarn compile",
    "gas": "REPORT_GAS=true hardhat test --network local",
    "start": "hardhat node --port 8545",
    "deploy": "yarn clean-test && hardhat deploy",
    "gen-docs": "solidity-docgen -i contracts -o docs"
  },
  "devDependencies": {
    "@nomiclabs/hardhat-ethers": "^2.0.0",
    "@nomiclabs/hardhat-etherscan": "^2.0.1",
    "@nomiclabs/hardhat-waffle": "^2.0.0",
    "@opengsn/gsn": "^2.0.1",
    "@openzeppelin/cli": "^2.8.0",
    "@openzeppelin/contracts-upgradeable": "^3.3.0",
    "@openzeppelin/hardhat-upgrades": "^1.3.0",
    "@openzeppelin/upgrades": "^2.8.0",
    "@truffle/hdwallet-provider": "^1.0.34",
    "chai": "^4.2.0",
    "chalk": "^4.0.0",
    "debug": "^4.1.1",
    "dotenv": "^8.2.0",
    "eslint": "^7.0.0",
    "eslint-plugin-jest": "^24.0.1",
    "ethereum-waffle": "^3.0.0",
    "ethers": "^5.0.8",
    "ganache-cli": "^6.9.0",
    "hardhat": "^2.0.3",
    "hardhat-abi-exporter": "^2.0.6",
    "hardhat-deploy": "^0.7.0-beta.28",
    "hardhat-deploy-ethers": "^0.3.0-beta.7",
    "hardhat-gas-reporter": "^1.0.1",
    "lodash": "^4.17.15",
    "mocha-junit-reporter": "^2.0.0",
    "sleep": "^6.3.0",
    "solc": "0.6.12",
    "solhint": "^3.0.0",
    "solidity-coverage": "^0.7.4",
    "solidity-docgen": "^0.5.3"
  },
<<<<<<< HEAD
  "dependencies": {
    "erc20permit": "^0.0.4"
  }
=======
  "dependencies": {}
>>>>>>> d16c3e36
}<|MERGE_RESOLUTION|>--- conflicted
+++ resolved
@@ -58,11 +58,7 @@
     "solidity-coverage": "^0.7.4",
     "solidity-docgen": "^0.5.3"
   },
-<<<<<<< HEAD
   "dependencies": {
     "erc20permit": "^0.0.4"
   }
-=======
-  "dependencies": {}
->>>>>>> d16c3e36
 }