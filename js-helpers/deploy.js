--- conflicted
+++ resolved
@@ -12,34 +12,11 @@
   toBN,
   tokensBN,
   chainNameById,
-<<<<<<< HEAD
-  dateToEpoch,
-=======
   dateToTimestamp,
->>>>>>> 4d42a1c5
   blockTimeFromDate,
   ensureDirectoryExistence,
   calculateSumArithmeticSeriesAtN,
 } = require('./utils');
-<<<<<<< HEAD
-
-const { weiPerEth } = require('./constants');
-
-require('./chaiMatchers');
-
-
-// const STAKING_EPOCH_GENESIS_STR     = '22/05/2021 11:00'; // 22 May 2021 11 AM UTC
-// const STAKING_EPOCH_GENESIS         = dateToEpoch(STAKING_EPOCH_GENESIS_STR);
-// const STAKING_EPOCH_DURATION        = 60 * 60;
-
-// const NFT_STAKING_EPOCH_GENESIS_STR = '15/06/2021 14:00';
-// const NFT_STAKING_EPOCH_GENESIS     = dateToEpoch(NFT_STAKING_EPOCH_GENESIS_STR);
-
-
-const NOW = Date.now();
-const TEN_MINS_FROM_NOW = new Date(NOW + 10 * 60 * 1000);
-
-=======
 
 const { weiPerEth } = require('./constants');
 
@@ -62,7 +39,6 @@
 const TEST_EXPIRY = dateToTimestamp('01/07/2021 07:00'); // July 1, 2021 @ 11:00 AM
 const LIVE_EXPIRY = dateToTimestamp('31/12/2021 23:59'); // Dec 31, 2021 @ EOD
 
->>>>>>> 4d42a1c5
 
 const presets = {
   ChargedParticles: {
@@ -183,15 +159,6 @@
   },
   Incentives: {
     1: { // Mainnet
-<<<<<<< HEAD
-      airdrop: {
-        merkleRoot: '0x58756dddb7c90cd6eb82cde8dea667eb364056f52d18d437838a26afd2accce0',
-        totalIonx: tokensBN(bn(1_000_000)),
-      },
-      staking: {
-        epochDuration: 7 * 24 * 60 * 60,  // 1 week
-        epoch1Start: dateToEpoch(dateFormat(TEN_MINS_FROM_NOW, 'UTC:dd:mm:yyyy HH:MM')), // format: '24/05/2021 11:00'
-=======
       // airdrop: {  //  AIRDROP # 1
       //   merkleRoot: '0x58756dddb7c90cd6eb82cde8dea667eb364056f52d18d437838a26afd2accce0',
       //   totalIonx: tokensBN(bn(1_000_000)),
@@ -209,7 +176,6 @@
       staking: {
         epochDuration: 7 * 24 * 60 * 60,  // 1 week
         epoch1Start: 1629754980, // dateToTimestamp(dateFormat('23/08/2021 5:30', 'UTC:dd:mm:yyyy HH:MM')), // format: '24/05/2021 11:00'
->>>>>>> 4d42a1c5
       },
       ionxToken: {
         startAmount: bn(48000),
@@ -227,28 +193,6 @@
     },
     42: { // Kovan Testnet
       airdrop: {
-<<<<<<< HEAD
-        merkleRoot: '0x42607ac6583b70ed3bb26c8583844da4b5ca1099ecf3f0252de4dd60d17c2fc3',
-        totalIonx: tokensBN(bn(1_000_000)),
-      },
-      staking: {
-        epochDuration: 30 * 60,  // 1/2 Hour
-        epoch1Start: dateToEpoch(dateFormat(TEN_MINS_FROM_NOW, 'UTC:dd:mm:yyyy HH:MM')), // format: '24/05/2021 11:00'
-      },
-      ionxToken: {
-        startAmount: bn(75_000),
-        nrOfEpochs: bn(750),
-        deprecation: bn(100),
-      },
-      lpTokens: {
-        startAmount: bn(75_000),
-        nrOfEpochs: bn(750),
-        deprecation: bn(100),
-      },
-
-      uniswapV2Addr : '0x7a250d5630B4cF539739dF2C5dAcb4c659F2488D',
-      uniswapLPTokenAddress: '0x27125750e4D487cF4FbE65b12B6665062820a816',
-=======
         merkleRoot: '0x57a3449b2574a7fe391a62fbb1d15456b7c39422bbeee27d64cef4502cdf613a',
         totalIonx: tokensBN(bn(1_000_000)),
         expiryDate: TEST_EXPIRY,
@@ -270,7 +214,6 @@
 
       uniswapV2Addr : '0x7a250d5630B4cF539739dF2C5dAcb4c659F2488D',
       uniswapLPTokenAddress: '0xac5A8983d9289922a45f97B352Dc3c94FF55a1A6',
->>>>>>> 4d42a1c5
     },
     137: { // Polygon L2 Mainnet
 
@@ -278,11 +221,7 @@
     80001: { // Polygon L2 Testnet - Mumbai
       staking: {
         epochDuration: 30 * 60,  // 1/2 Hour
-<<<<<<< HEAD
-        epoch1Start: dateToEpoch(dateFormat(TEN_MINS_FROM_NOW, 'UTC:dd:mm:yyyy HH:MM')), // format: '24/05/2021 11:00'
-=======
         epoch1Start: dateToTimestamp(dateFormat(TEN_MINS_FROM_NOW, 'UTC:dd:mm:yyyy HH:MM')), // format: '24/05/2021 11:00'
->>>>>>> 4d42a1c5
       },
       ionxToken: {
         startAmount: bn(53_000),  // 5_000_000 TOTAL
@@ -302,18 +241,11 @@
       airdrop: {
         merkleRoot: '0x42607ac6583b70ed3bb26c8583844da4b5ca1099ecf3f0252de4dd60d17c2fc3',
         totalIonx: tokensBN(bn(1_000_000)),
-<<<<<<< HEAD
-      },
-      staking: {
-        epochDuration: 60 * 60,  // 1 Hour
-        epoch1Start: dateToEpoch(dateFormat(NOW, 'UTC:dd:mm:yyyy HH:MM')), // format: '24/05/2021 11:00'
-=======
         expiryDate: LIVE_EXPIRY,
       },
       staking: {
         epochDuration: 60 * 60,  // 1 Hour
         epoch1Start: dateToTimestamp(dateFormat(NOW, 'UTC:dd:mm:yyyy HH:MM')), // format: '24/05/2021 11:00'
->>>>>>> 4d42a1c5
       },
       ionxToken: {
         startAmount: bn(48000),
@@ -330,8 +262,6 @@
       uniswapLPTokenAddress: '0xac5A8983d9289922a45f97B352Dc3c94FF55a1A6',
     },
   },
-<<<<<<< HEAD
-=======
   Vesting: {
     month1: {
       merkleRoot: '0x868018bccd0169750f6d23ca2e851d0249e1802f8aed54ed747f2a910b603f78',
@@ -349,7 +279,6 @@
       expiryDate: dateToTimestamp(dateFormat(ONE_MONTH_FROM_NOW, 'UTC:dd:mm:yyyy HH:MM')),
     },
   },
->>>>>>> 4d42a1c5
 };
 
 
@@ -378,7 +307,6 @@
   const filename = `${buildPath}/${contractName}.json`;
   const contractJson = require(filename);
   return contractJson;
-<<<<<<< HEAD
 };
 
 const getDeployData = (contractName, chainId = 31337) => {
@@ -411,40 +339,6 @@
   return tokensBN(sumAtN);
 };
 
-=======
-};
-
-const getDeployData = (contractName, chainId = 31337) => {
-  const network = chainNameById(chainId).toLowerCase();
-  const deployPath = path.join(__dirname, '..', 'deployments', network);
-  const filename = `${deployPath}/${contractName}.json`;
-  const contractJson = require(filename);
-  return contractJson;
-}
-
-const getTxGasCost = ({deployTransaction}) => {
-  const gasCost = toEth(deployTransaction.gasLimit.mul(deployTransaction.gasPrice));
-  return `${gasCost} ETH`;
-};
-
-const getActualTxGasCost = async (txData) => {
-  const txResult = await txData.wait();
-  const gasCostEst = toEth(txData.gasLimit.mul(txData.gasPrice));
-  const gasCost = toEth(txResult.gasUsed.mul(txData.gasPrice));
-  return `${gasCost} ETH Used.  (Estimated: ${gasCostEst} ETH)`;
-};
-
-const getIonxDistributionAmount = (chainId = 42) => {
-  const incentives = presets.Incentives[chainId];
-  const a1 = incentives.ionxToken.startAmount;
-  const d = incentives.ionxToken.deprecation;
-  const n = incentives.ionxToken.nrOfEpochs;
-
-  const sumAtN = calculateSumArithmeticSeriesAtN(a1, d, n);
-  return tokensBN(sumAtN);
-};
-
->>>>>>> 4d42a1c5
 const getLiquidityDistributionAmount = (chainId = 42) => {
   const incentives = presets.Incentives[chainId];
   const a1 = incentives.lpTokens.startAmount;
