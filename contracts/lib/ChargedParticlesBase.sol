// SPDX-License-Identifier: MIT

// ChargedParticles.sol -- Part of the Charged Particles Protocol
// Copyright (c) 2021 Firma Lux, Inc. <https://charged.fi>
//
// Permission is hereby granted, free of charge, to any person obtaining a copy
// of this software and associated documentation files (the "Software"), to deal
// in the Software without restriction, including without limitation the rights
// to use, copy, modify, merge, publish, distribute, sublicense, and/or sell
// copies of the Software, and to permit persons to whom the Software is
// furnished to do so, subject to the following conditions:
//
// The above copyright notice and this permission notice shall be included in all
// copies or substantial portions of the Software.
//
// THE SOFTWARE IS PROVIDED "AS IS", WITHOUT WARRANTY OF ANY KIND, EXPRESS OR
// IMPLIED, INCLUDING BUT NOT LIMITED TO THE WARRANTIES OF MERCHANTABILITY,
// FITNESS FOR A PARTICULAR PURPOSE AND NON-INFRINGEMENT. IN NO EVENT SHALL THE
// AUTHORS OR COPYRIGHT HOLDERS BE LIABLE FOR ANY CLAIM, DAMAGES OR OTHER
// LIABILITY, WHETHER IN AN ACTION OF CONTRACT, TORT OR OTHERWISE, ARISING FROM,
// OUT OF OR IN CONNECTION WITH THE SOFTWARE OR THE USE OR OTHER DEALINGS IN THE
// SOFTWARE.

pragma solidity 0.6.12;

import "@openzeppelin/contracts-upgradeable/proxy/Initializable.sol";
import "@openzeppelin/contracts-upgradeable/access/OwnableUpgradeable.sol";
import "@openzeppelin/contracts-upgradeable/utils/ReentrancyGuardUpgradeable.sol";
import "@openzeppelin/contracts-upgradeable/math/SafeMathUpgradeable.sol";
import "@openzeppelin/contracts-upgradeable/introspection/IERC165Upgradeable.sol";
import "@openzeppelin/contracts-upgradeable/token/ERC20/IERC20Upgradeable.sol";
import "@openzeppelin/contracts-upgradeable/token/ERC721/IERC721Upgradeable.sol";
import "@openzeppelin/contracts-upgradeable/token/ERC721/IERC721ReceiverUpgradeable.sol";

import "../interfaces/IERC721Chargeable.sol";
import "../interfaces/IUniverse.sol";
import "../interfaces/IChargedParticles.sol";
import "../interfaces/IWalletManager.sol";
import "../interfaces/IBasketManager.sol";

import "../lib/RelayRecipient.sol";


/**
 * @notice Charged Particles Contract
 * @dev Upgradeable Contract
 */
abstract contract ChargedParticlesBase is
  IChargedParticles,
  Initializable,
  OwnableUpgradeable,
  ReentrancyGuardUpgradeable,
  RelayRecipient,
  IERC721ReceiverUpgradeable
{
  using SafeMathUpgradeable for uint256;

  //
  // Particle Terminology
  //
  //   Particle               - Non-fungible Token (NFT)
  //   Mass                   - Underlying Asset of a Token (ex; DAI)
  //   Charge                 - Accrued Interest on the Underlying Asset of a Token
  //   Charged Particle       - Any NFT that has a Mass and a Positive Charge
  //   Neutral Particle       - Any NFT that has a Mass and No Charge
  //   Energize / Recharge    - Deposit of an Underlying Asset into an NFT
  //   Discharge              - Withdraw the Accrued Interest of an NFT leaving the Particle with its initial Mass
  //   Release                - Withdraw the Underlying Asset & Accrued Interest of an NFT leaving the Particle with No Mass or Charge
  //
  //   Proton                 - NFTs minted from the Charged Particle Accelerator
  //                            - A proton is a subatomic particle, symbol p or p⁺, with a positive electric charge of +1e elementary
  //                              charge and a mass slightly less than that of a neutron.
  //   Photon                 - Membership Classification
  //                            - The photon is a type of elementary particle. It is the quantum of the electromagnetic field including
  //                              electromagnetic radiation such as light and radio waves, and the force carrier for the electromagnetic force.
  //                              Photons are massless, so they always move at the speed of light in vacuum.
  //   Ion                    - Platform Governance Token
  //                            - A charged subatomic particle. An atom or group of atoms that carries a positive or negative electric charge
  //                              as a result of having lost or gained one or more electrons.
  //

  // Optional Configs set by Owner of External Token Contracts;
  //  - Any user can add any whitelisted ERC721 or ERC1155 token as a Charged Particle without Limits,
  //    unless the Owner of the ERC721 or ERC1155 token contract registers the token here
  //    and sets the Custom Configs for their token(s)
  struct ExternalContractConfigs {
    string walletManager;
    string basketManager;
    address assetToken;
    uint256 depositMin;
    uint256 depositMax;
  }

  // Optional Configs for individual NFTs set by NFT Creator
  struct CreatorConfigs {
    uint256 annuityPercent;
    address annuityRedirect;
  }

  struct NftState {
    uint256 dischargeTimelock;
    uint256 releaseTimelock;
  }

  struct NftApprovals {
    address discharge;
    address release;
    address timelock;
  }

  struct Whitelists {
    bool chargeNft;       // NFT Contracts that can have assets Deposited into them (Charged)
    bool basketNft;       // NFT Contracts that can have other NFTs Deposited into them
    bool timelockAnyNft;  // NFT Contracts that can timelock any NFT on behalf of users (primarily used for Front-run Protection)
    bool timelockOwnNft;  // NFT Contracts that can timelock their own NFTs on behalf of their users
  }

  // uint256 constant internal PERCENTAGE_SCALE = 1e4;   // 10000  (100%)
  uint256 constant internal MAX_ANNUITIES = 1e4;      // 10000  (100%)

  // Interface Signatures
  bytes4 constant internal INTERFACE_SIGNATURE_ERC721 = 0x80ac58cd;
  bytes4 constant internal INTERFACE_SIGNATURE_ERC1155 = 0xd9b67a26;

  // Linked Contracts
  IUniverse internal _universe;
  string[] internal _walletManagers;
  string[] internal _nftBaskets;
  mapping (string => IWalletManager) internal _ftWalletManager;
  mapping (string => IBasketManager) internal _nftBasketManager;

  // Optional Configs set by Owner of External Token Contracts;
  mapping (address => Whitelists) internal _contractWhitelists;

  // Optional Configs set by Owner of External Token Contracts;
  mapping (address => ExternalContractConfigs) internal _externalConfigs;

  //     TokenUUID => Config for individual NFTs set by NFT Creator
  mapping (uint256 => CreatorConfigs) internal _creatorConfigs;

  // TokenUUID => NFT Owner => NFT Approvals
  mapping (uint256 => mapping (address => NftApprovals)) internal _nftApprovals;

<<<<<<< HEAD
  // TokenUUID => Config for individual NFTs set by NFT Creator
  mapping (uint256 => uint256) internal _creatorAnnuityPercent;
  mapping (uint256 => address) internal _creatorAnnuityRedirect;

  // TokenUUID => NFT Owner => NFT State
  mapping (uint256 => mapping (address => address)) internal _dischargeApproval;
  mapping (uint256 => mapping (address => address)) internal _releaseApproval;
  mapping (uint256 => mapping (address => address)) internal _timelockApproval;
=======
>>>>>>> 60fd8a52
  // TokenUUID => NFT State
  mapping (uint256 => NftState) internal _nftState;

  // Deposit Cap
  uint256 internal _depositCap;


  /***********************************|
  |         Public Functions          |
  |__________________________________*/

  function getDepositCap() external virtual override view returns (uint256) {
    return _depositCap;
  }

  function isTokenCreator(address contractAddress, uint256 tokenId, address account) external virtual override view returns (bool) {
    return _isTokenCreator(contractAddress, tokenId, account);
  }

<<<<<<< HEAD
  function getCreatorAnnuities(address contractAddress, uint256 tokenId) external override view returns (address creator, uint256 annuityPct) {
    return _getCreatorAnnuity(contractAddress, tokenId);
  }

  function getCreatorAnnuitiesRedirect(address contractAddress, uint256 tokenId) external override view returns (address) {
=======
  function getCreatorAnnuities(address contractAddress, uint256 tokenId) external virtual override view returns (address creator, uint256 annuityPct) {
    return _getCreatorAnnuity(contractAddress, tokenId);
  }

  function getCreatorAnnuitiesRedirect(address contractAddress, uint256 tokenId) external virtual override view returns (address) {
>>>>>>> 60fd8a52
    return _getCreatorAnnuitiesRedirect(contractAddress, tokenId);
  }

  function isWalletManagerEnabled(string calldata walletManagerId) external virtual override view returns (bool) {
    return _isWalletManagerEnabled(walletManagerId);
  }

  function getWalletManagerCount() external virtual override view returns (uint) {
    return _walletManagers.length;
  }

  function getWalletManagerByIndex(uint index) external virtual override view returns (string memory) {
    require(index >= 0 && index < _walletManagers.length, "CP: E-201");
    return _walletManagers[index];
  }

  function getWalletManager(string calldata walletManagerId) external virtual override view returns (address) {
    return address(_ftWalletManager[walletManagerId]);
  }

  function isNftBasketEnabled(string calldata basketId) external virtual override view returns (bool) {
    return _isNftBasketEnabled(basketId);
  }

  function getNftBasketCount() external virtual override view returns (uint) {
    return _nftBaskets.length;
  }

  function getNftBasketByIndex(uint index) external virtual override view returns (string memory) {
    require(index >= 0 && index < _nftBaskets.length, "CP: E-201");
    return _nftBaskets[index];
  }

  function getBasketManager(string calldata basketId) external virtual override view returns (address) {
    return address(_nftBasketManager[basketId]);
  }

  function getTokenUUID(address contractAddress, uint256 tokenId) external virtual override pure returns (uint256) {
    return _getTokenUUID(contractAddress, tokenId);
  }

  function getOwnerUUID(string calldata walletManagerId, address ownerAddress) external virtual override pure returns (uint256) {
    return _getOwnerUUID(walletManagerId, ownerAddress);
  }

  function onERC721Received(address, address, uint256, bytes calldata) external virtual override returns (bytes4) {
    return IERC721ReceiverUpgradeable(0).onERC721Received.selector;
  }

  /// @notice Checks if an operator is allowed to Discharge a specific Token
  /// @param contractAddress  The Address to the Contract of the Token
  /// @param tokenId          The ID of the Token
  /// @param operator         The Address of the operator to check
  /// @return True if the operator is Approved
  function isApprovedForDischarge(address contractAddress, uint256 tokenId, address operator) external virtual override view returns (bool) {
    return _isApprovedForDischarge(contractAddress, tokenId, operator);
  }

  /// @notice Checks if an operator is allowed to Release a specific Token
  /// @param contractAddress  The Address to the Contract of the Token
  /// @param tokenId          The ID of the Token
  /// @param operator         The Address of the operator to check
  /// @return True if the operator is Approved
  function isApprovedForRelease(address contractAddress, uint256 tokenId, address operator) external virtual override view returns (bool) {
    return _isApprovedForRelease(contractAddress, tokenId, operator);
  }

  /// @notice Checks if an operator is allowed to Timelock a specific Token
  /// @param contractAddress  The Address to the Contract of the Token
  /// @param tokenId          The ID of the Token
  /// @param operator         The Address of the operator to check
  /// @return True if the operator is Approved
  function isApprovedForTimelock(address contractAddress, uint256 tokenId, address operator) external virtual override view returns (bool) {
    return _isApprovedForTimelock(contractAddress, tokenId, operator);
  }

  /// @notice Gets the Amount of Asset Tokens that have been Deposited into the Particle
  /// representing the Mass of the Particle.
  /// @param contractAddress      The Address to the Contract of the Token
  /// @param tokenId              The ID of the Token
  /// @param walletManagerId  The Liquidity-Provider ID to check the Asset balance of
  /// @param assetToken           The Address of the Asset Token to check
  /// @return The Amount of underlying Assets held within the Token
  function baseParticleMass(
    address contractAddress,
    uint256 tokenId,
    string calldata walletManagerId,
    address assetToken
  )
    external
    virtual
    override
    managerEnabled(walletManagerId)
    returns (uint256)
  {
    return _baseParticleMass(contractAddress, tokenId, walletManagerId, assetToken);
  }

  /// @notice Gets the amount of Interest that the Particle has generated representing
  /// the Charge of the Particle
  /// @param contractAddress      The Address to the Contract of the Token
  /// @param tokenId              The ID of the Token
  /// @param walletManagerId  The Liquidity-Provider ID to check the Interest balance of
  /// @param assetToken           The Address of the Asset Token to check
  /// @return The amount of interest the Token has generated (in Asset Token)
  function currentParticleCharge(
    address contractAddress,
    uint256 tokenId,
    string calldata walletManagerId,
    address assetToken
  )
    external
    virtual
    override
    managerEnabled(walletManagerId)
    returns (uint256)
  {
    return _currentParticleCharge(contractAddress, tokenId, walletManagerId, assetToken);
  }

  /// @notice Gets the amount of LP Tokens that the Particle has generated representing
  /// the Kinetics of the Particle
  /// @param contractAddress      The Address to the Contract of the Token
  /// @param tokenId              The ID of the Token
  /// @param walletManagerId  The Liquidity-Provider ID to check the Kinetics balance of
  /// @param assetToken           The Address of the Asset Token to check
  /// @return The amount of LP tokens that have been generated
  function currentParticleKinetics(
    address contractAddress,
    uint256 tokenId,
    string calldata walletManagerId,
    address assetToken
  )
    external
    virtual
    override
    managerEnabled(walletManagerId)
    returns (uint256)
  {
    return _currentParticleKinetics(contractAddress, tokenId, walletManagerId, assetToken);
  }

  /// @notice Gets the total amount of ERC721 Tokens that the Particle holds
  /// @param contractAddress  The Address to the Contract of the Token
  /// @param tokenId          The ID of the Token
  /// @param basketManagerId  The ID of the BasketManager to check the token balance of
  /// @return The total amount of ERC721 tokens that are held  within the Particle
  function currentParticleCovalentBonds(
    address contractAddress,
    uint256 tokenId,
    string calldata basketManagerId
  )
    external
    view
    virtual
    override
    basketEnabled(basketManagerId)
    returns (uint256)
  {
    return _currentParticleCovalentBonds(contractAddress, tokenId, basketManagerId);
  }



  /***********************************|
  |     Register Contract Settings    |
  |(For External Contract Integration)|
  |__________________________________*/

  /// @notice Checks if an Account is the Owner of a Contract
  ///    When Custom Contracts are registered, only the "owner" or operator of the Contract
  ///    is allowed to register them and define custom rules for how their tokens are "Charged".
  ///    Otherwise, any token can be "Charged" according to the default rules of Charged Particles.
  /// @param contractAddress  The Address to the External Contract to check
  /// @param account          The Account to check if it is the Owner of the specified Contract
  /// @return True if the account is the Owner of the _contract
  function isContractOwner(address contractAddress, address account) external override virtual view returns (bool) {
    return _isContractOwner(contractAddress, account);
  }

  /// @notice Sets the Custom Configuration for External Contracts
  /// @param contractAddress    The Address to the External Contract to configure
  /// @param walletManager      If set, will only allow deposits from this specific LP, otherwise any LP supported
  /// @param assetDepositMin    If set, will define the minimum amount of Asset tokens the NFT may hold, otherwise any amount
  /// @param assetDepositMax    If set, will define the maximum amount of Asset tokens the NFT may hold, otherwise any amount
  function setExternalContractConfigs(
    address contractAddress,
    string calldata walletManager,
    string calldata basketManager,
    address assetToken,
    uint256 assetDepositMin,
    uint256 assetDepositMax
  )
    external
    virtual
    override
    onlyValidExternalContract(contractAddress)
    onlyContractOwnerOrAdmin(contractAddress, msg.sender)
  {
    // Update Configs for External Token Contract
    _externalConfigs[contractAddress].walletManager = walletManager;
    _externalConfigs[contractAddress].basketManager = basketManager;
    _externalConfigs[contractAddress].assetToken = assetToken;
    _externalConfigs[contractAddress].depositMin = assetDepositMin;
    _externalConfigs[contractAddress].depositMax = assetDepositMax;

    emit TokenContractConfigsSet(
      contractAddress,
      walletManager,
      basketManager,
      assetToken,
      assetDepositMin,
      assetDepositMax
    );
  }

  /// @notice Sets the Custom Configuration for Creators of Proton-based NFTs
  /// @param contractAddress  The Address to the Proton-based NFT to configure
  /// @param tokenId          The token ID of the Proton-based NFT to configure
  /// @param creator          The creator of the Proton-based NFT
  /// @param annuityPercent   The percentage of interest-annuities to reserve for the creator
  function setCreatorConfigs(
    address contractAddress,
    uint256 tokenId,
    address creator,
    uint256 annuityPercent
  )
    external
    virtual
    override
  {
    require(_isTokenContractOrCreator(contractAddress, tokenId, creator, _msgSender()), "CP: E-104");
    require(annuityPercent <= MAX_ANNUITIES, "CP: E-421");

    uint256 tokenUuid = _getTokenUUID(contractAddress, tokenId);

    // Update Configs for External Token Creator
    _creatorConfigs[tokenUuid].annuityPercent = annuityPercent;

    emit TokenCreatorConfigsSet(
      contractAddress,
      tokenId,
      creator,
      annuityPercent
    );
  }

  /// @notice Sets a Custom Receiver Address for the Creator Annuities
  /// @param contractAddress  The Address to the Proton-based NFT to configure
  /// @param tokenId          The token ID of the Proton-based NFT to configure
  /// @param receiver         The receiver of the Creator interest-annuities
  function setCreatorAnnuitiesRedirect(address contractAddress, uint256 tokenId, address receiver)
    external
    virtual
    override
  {
    require(_isTokenCreator(contractAddress, tokenId, _msgSender()), "CP: E-104");
    uint256 tokenUuid = _getTokenUUID(contractAddress, tokenId);
    _creatorConfigs[tokenUuid].annuityRedirect = receiver;
    emit TokenCreatorAnnuitiesRedirected(contractAddress, tokenId, receiver);
  }


  /***********************************|
  |          Only Admin/DAO           |
  |__________________________________*/

  /// @dev Setup the Universal Controller
  function setUniverse(address universe) external virtual onlyOwner {
    _universe = IUniverse(universe);
    emit UniverseSet(universe);
  }

  /// @dev Register Contracts as wallet managers with a unique liquidity provider ID
  function registerWalletManager(string calldata walletManagerId, address walletManager) external virtual onlyOwner {
    // Validate wallet manager
    IWalletManager newWalletMgr = IWalletManager(walletManager);
    require(newWalletMgr.isPaused() != true, "CP: E-418");

    // Register LP ID
    _walletManagers.push(walletManagerId);
    _ftWalletManager[walletManagerId] = newWalletMgr;
    emit WalletManagerRegistered(walletManagerId, walletManager);
  }

  /// @dev Register Contracts as basket managers with a unique basket ID
  function registerBasketManager(string calldata basketId, address basketManager) external virtual onlyOwner {
    // Validate basket manager
    IBasketManager newBasketMgr = IBasketManager(basketManager);
    require(newBasketMgr.isPaused() != true, "CP: E-418");

    // Register Basket ID
    _nftBaskets.push(basketId);
    _nftBasketManager[basketId] = newBasketMgr;
    emit BasketManagerRegistered(basketId, basketManager);
  }

  function setDepositCap(uint256 cap) external virtual onlyOwner {
    _depositCap = cap;
    emit DepositCapSet(cap);
  }


  /***********************************|
  |         Private Functions         |
  |__________________________________*/

  /// @dev See {ChargedParticles-getCreatorAnnuitiesRedirect}.
  function _getCreatorAnnuitiesRedirect(address contractAddress, uint256 tokenId) internal view virtual returns (address) {
    uint256 tokenUuid = _getTokenUUID(contractAddress, tokenId);
    return _creatorConfigs[tokenUuid].annuityRedirect;
  }

  /// @dev See {ChargedParticles-isWalletManagerEnabled}.
  function _isWalletManagerEnabled(string calldata walletManagerId) internal view virtual returns (bool) {
    return (address(_ftWalletManager[walletManagerId]) != address(0x0) && !_ftWalletManager[walletManagerId].isPaused());
  }

  /// @dev See {ChargedParticles-isNftBasketEnabled}.
  function _isNftBasketEnabled(string calldata basketId) internal view virtual returns (bool) {
    return (address(_nftBasketManager[basketId]) != address(0x0) && !_nftBasketManager[basketId].isPaused());
  }

  /// @dev See {ChargedParticles-getTokenUUID}.
  function _getTokenUUID(address contractAddress, uint256 tokenId) internal pure virtual returns (uint256) {
    return uint256(keccak256(abi.encodePacked(contractAddress, tokenId)));
  }

  /// @dev See {ChargedParticles-getOwnerUUID}.
  function _getOwnerUUID(string memory walletManagerId, address _owner) internal pure virtual returns (uint256) {
    return uint256(keccak256(abi.encodePacked(walletManagerId, _owner)));
  }

  /// @dev See {ChargedParticles-getTokenOwner}.
  function _getTokenOwner(address contractAddress, uint256 tokenId) internal view virtual returns (address) {
    IERC721Chargeable tokenInterface = IERC721Chargeable(contractAddress);
    return tokenInterface.ownerOf(tokenId);
  }

  /// @dev See {ChargedParticles-isApprovedForDischarge}.
  function _isApprovedForDischarge(address contractAddress, uint256 tokenId, address operator) internal view virtual returns (bool) {
    address tokenOwner = _getTokenOwner(contractAddress, tokenId);
    uint256 tokenUuid = _getTokenUUID(contractAddress, tokenId);
    return contractAddress == operator || tokenOwner == operator || _nftApprovals[tokenUuid][tokenOwner].discharge == operator;
  }

  /// @dev See {ChargedParticles-isApprovedForRelease}.
  function _isApprovedForRelease(address contractAddress, uint256 tokenId, address operator) internal view virtual returns (bool) {
    address tokenOwner = _getTokenOwner(contractAddress, tokenId);
    uint256 tokenUuid = _getTokenUUID(contractAddress, tokenId);
    return contractAddress == operator || tokenOwner == operator || _nftApprovals[tokenUuid][tokenOwner].release == operator;
  }

  /// @dev See {ChargedParticles-isApprovedForTimelock}.
  function _isApprovedForTimelock(address contractAddress, uint256 tokenId, address operator) internal view virtual returns (bool) {
    if (_contractWhitelists[operator].timelockAnyNft) { return true; }
    if (_contractWhitelists[operator].timelockOwnNft && contractAddress == operator) { return true; }

    address tokenOwner = _getTokenOwner(contractAddress, tokenId);
    uint256 tokenUuid = _getTokenUUID(contractAddress, tokenId);
    return tokenOwner == operator || _nftApprovals[tokenUuid][tokenOwner].timelock == operator;
  }

  /// @dev Checks if an External NFT contract follows standards
  /// @param contractAddress  The Address to the Contract of the NFT
  /// @return True if the contract follows current standards
  function isValidExternalContract(address contractAddress) internal view virtual returns (bool) {
    // Check Token Interface to ensure compliance
    IERC165Upgradeable tokenInterface = IERC165Upgradeable(contractAddress);
    bool _is721 = tokenInterface.supportsInterface(INTERFACE_SIGNATURE_ERC721);
    bool _is1155 = tokenInterface.supportsInterface(INTERFACE_SIGNATURE_ERC1155);
    return (_is721 || _is1155);
  }

  /// @dev Checks if an account is the Owner of an External NFT contract
  /// @param contractAddress  The Address to the Contract of the NFT to check
  /// @param account          The Address of the Account to check
  /// @return True if the account owns the contract
  function _isContractOwner(address contractAddress, address account) internal view virtual returns (bool) {
    address contractOwner = IERC721Chargeable(contractAddress).owner();
    return contractOwner != address(0x0) && contractOwner == account;
  }

  /// @dev Checks if an account is the Creator of a Proton-based NFT
  /// @param contractAddress  The Address to the Contract of the Proton-based NFT to check
  /// @param tokenId          The Token ID of the Proton-based NFT to check
  /// @param sender           The Address of the Account to check
  /// @return True if the account is the creator of the Proton-based NFT
  function _isTokenCreator(address contractAddress, uint256 tokenId, address sender) internal view virtual returns (bool) {
    IERC721Chargeable tokenInterface = IERC721Chargeable(contractAddress);
    address tokenCreator = tokenInterface.creatorOf(tokenId);
    return (sender == tokenCreator);
  }

  /// @dev Checks if an account is the Creator of a Proton-based NFT or the Contract itself
  /// @param contractAddress  The Address to the Contract of the Proton-based NFT to check
  /// @param tokenId          The Token ID of the Proton-based NFT to check
  /// @param sender           The Address of the Account to check
  /// @return True if the account is the creator of the Proton-based NFT or the Contract itself
  function _isTokenContractOrCreator(address contractAddress, uint256 tokenId, address creator, address sender) internal view virtual returns (bool) {
    IERC721Chargeable tokenInterface = IERC721Chargeable(contractAddress);
    address tokenCreator = tokenInterface.creatorOf(tokenId);
    if (sender == contractAddress && creator == tokenCreator) { return true; }
    return (sender == tokenCreator);
  }

  /// @dev Checks if an account is the Owner or Operator of an External NFT
  /// @param contractAddress  The Address to the Contract of the External NFT to check
  /// @param tokenId          The Token ID of the External NFT to check
  /// @param sender           The Address of the Account to check
  /// @return True if the account is the Owner or Operator of the External NFT
  function _isErc721OwnerOrOperator(address contractAddress, uint256 tokenId, address sender) internal view virtual returns (bool) {
    IERC721Chargeable tokenInterface = IERC721Chargeable(contractAddress);
    address tokenOwner = tokenInterface.ownerOf(tokenId);
    return (sender == tokenOwner || tokenInterface.isApprovedForAll(tokenOwner, sender));
  }

  /// @dev Validates a Deposit according to the rules set by the Token Contract
  /// @param contractAddress      The Address to the Contract of the External NFT to check
  /// @param tokenId              The Token ID of the External NFT to check
  /// @param walletManagerId  The LP of the Assets to Deposit
  /// @param assetToken           The Address of the Asset Token to Deposit
  /// @param assetAmount          The specific amount of Asset Token to Deposit
  function _validateDeposit(
    address contractAddress,
    uint256 tokenId,
    string calldata walletManagerId,
    address assetToken,
    uint256 assetAmount
  )
    internal
    virtual
  {
    IWalletManager lpWalletMgr = _ftWalletManager[walletManagerId];
    uint256 existingBalance = lpWalletMgr.getPrincipal(contractAddress, tokenId, assetToken);
    uint256 newBalance = assetAmount.add(existingBalance);

    // Validate Deposit Cap
    if (_depositCap > 0) {
      require(newBalance <= _depositCap, "CP: E-408");
    }

    // Valid Wallet Manager?
    string memory requiredWalletManager = _externalConfigs[contractAddress].walletManager;
    if (bytes(requiredWalletManager).length > 0) {
        require(keccak256(abi.encodePacked(requiredWalletManager)) == keccak256(abi.encodePacked(walletManagerId)), "CP: E-419");
    }

    // Valid Amount for Deposit?
    if (_externalConfigs[contractAddress].depositMin > 0) {
        require(newBalance >= _externalConfigs[contractAddress].depositMin, "CP: E-410");
    }
    if (_externalConfigs[contractAddress].depositMax > 0) {
        require(newBalance <= _externalConfigs[contractAddress].depositMax, "CP: E-410");
    }
  }

  /// @dev Deposit Asset Tokens into an NFT via the Wallet Manager
  /// @param contractAddress      The Address to the Contract of the NFT
  /// @param tokenId              The Token ID of the NFT
  /// @param walletManagerId  The LP of the Assets to Deposit
  /// @param assetToken           The Address of the Asset Token to Deposit
  /// @param assetAmount          The specific amount of Asset Token to Deposit
  function _depositIntoWalletManager(
    address contractAddress,
    uint256 tokenId,
    string calldata walletManagerId,
    address assetToken,
    uint256 assetAmount
  )
    internal
    virtual
    returns (uint256)
  {
    // Get Wallet-Manager for LP
    IWalletManager lpWalletMgr = _ftWalletManager[walletManagerId];
    (address creator, uint256 annuityPct) = _getCreatorAnnuity(contractAddress, tokenId);

    // Deposit Asset Token directly into Smart Wallet (reverts on fail) and Update WalletManager
    address wallet = lpWalletMgr.getWalletAddressById(contractAddress, tokenId, creator, annuityPct);
    IERC20Upgradeable(assetToken).transfer(wallet, assetAmount);
    return lpWalletMgr.energize(contractAddress, tokenId, assetToken, assetAmount);
  }

  /// @dev Deposit NFT Tokens into the Basket Manager
  /// @param contractAddress      The Address to the Contract of the NFT
  /// @param tokenId              The Token ID of the NFT
  /// @param basketManagerId      The LP of the Assets to Deposit
  /// @param nftTokenAddress      The Address of the Asset Token to Deposit
  /// @param nftTokenId           The specific amount of Asset Token to Deposit
  function _depositIntoBasketManager(
    address contractAddress,
    uint256 tokenId,
    string calldata basketManagerId,
    address nftTokenAddress,
    uint256 nftTokenId
  )
    internal
    virtual
    returns (bool)
  {
    // Deposit NFT Token directly into Smart Wallet (reverts on fail) and Update BasketManager
    IBasketManager basketMgr = _nftBasketManager[basketManagerId];

    // Valid Basket Manager?
    string memory requiredBasketManager = _externalConfigs[contractAddress].basketManager;
    if (bytes(requiredBasketManager).length > 0) {
        require(keccak256(abi.encodePacked(requiredBasketManager)) == keccak256(abi.encodePacked(basketManagerId)), "CP: E-419");
    }

    address wallet = basketMgr.getBasketAddressById(contractAddress, tokenId);
    IERC721Upgradeable(nftTokenAddress).safeTransferFrom(address(this), wallet, nftTokenId);
    return basketMgr.addToBasket(contractAddress, tokenId, nftTokenAddress, nftTokenId);
  }

  /// @dev Gets the amount of creator annuities reserved for the creator for the specified NFT
  /// @param contractAddress The Address to the Contract of the NFT
  /// @param tokenId         The Token ID of the NFT
  /// @return creator The address of the creator
  /// @return annuityPct The percentage amount of annuities reserved for the creator
  function _getCreatorAnnuity(
    address contractAddress,
    uint256 tokenId
  )
    internal
    view
    virtual
    returns (address creator, uint256 annuityPct)
  {
    uint256 tokenUuid = _getTokenUUID(contractAddress, tokenId);
    creator = IERC721Chargeable(contractAddress).creatorOf(tokenId);
    annuityPct = _creatorConfigs[tokenUuid].annuityPercent;
  }

  /// @dev Collects the Required ERC20 Token(s) from the users wallet
  ///   Be sure to Approve this Contract to transfer your Token(s)
  /// @param from         The owner address to collect the tokens from
  /// @param tokenAddress  The addres of the token to transfer
  /// @param tokenAmount  The amount of tokens to collect
  function _collectAssetToken(address from, address tokenAddress, uint256 tokenAmount) internal virtual {
    require(IERC20Upgradeable(tokenAddress).transferFrom(from, address(this), tokenAmount), "CP: E-401");
  }

  /// @dev Collects the Required ERC721 Token(s) from the users wallet
  ///   Be sure to Approve this Contract to transfer your Token(s)
  /// @param from             The owner address to collect the tokens from
  /// @param nftTokenAddress  The address of the NFT token to transfer
  /// @param nftTokenId       The ID of the NFT token to transfer
  function _collectNftToken(address from, address nftTokenAddress, uint256 nftTokenId) internal virtual {
    IERC721Upgradeable(nftTokenAddress).transferFrom(from, address(this), nftTokenId);
  }

  /// @dev See {ChargedParticles-baseParticleMass}.
  function _baseParticleMass(
    address contractAddress,
    uint256 tokenId,
    string calldata walletManagerId,
    address assetToken
  )
    internal
    virtual
    returns (uint256)
  {
    return _ftWalletManager[walletManagerId].getPrincipal(contractAddress, tokenId, assetToken);
  }

  /// @dev See {ChargedParticles-currentParticleCharge}.
  function _currentParticleCharge(
    address contractAddress,
    uint256 tokenId,
    string calldata walletManagerId,
    address assetToken
  )
    internal
    virtual
    returns (uint256)
  {
    (, uint256 ownerInterest) = _ftWalletManager[walletManagerId].getInterest(contractAddress, tokenId, assetToken);
    return ownerInterest;
  }

  /// @dev See {ChargedParticles-currentParticleKinetics}.
  function _currentParticleKinetics(
    address contractAddress,
    uint256 tokenId,
    string calldata walletManagerId,
    address assetToken
  )
    internal
    virtual
    returns (uint256)
  {
    return _ftWalletManager[walletManagerId].getRewards(contractAddress, tokenId, assetToken);
  }

  /// @dev See {ChargedParticles-currentParticleCovalentBonds}.
  function _currentParticleCovalentBonds(
    address contractAddress,
    uint256 tokenId,
    string calldata basketManagerId
  )
    internal
    view
    virtual
    returns (uint256)
  {
    return _nftBasketManager[basketManagerId].getTokenTotalCount(contractAddress, tokenId);
  }


  /***********************************|
  |          GSN/MetaTx Relay         |
  |__________________________________*/

  /// @dev See {BaseRelayRecipient-_msgSender}.
  function _msgSender()
    internal
    view
    virtual
    override(BaseRelayRecipient, ContextUpgradeable)
    returns (address payable)
  {
    return BaseRelayRecipient._msgSender();
  }

  /// @dev See {BaseRelayRecipient-_msgData}.
  function _msgData()
    internal
    view
    virtual
    override(BaseRelayRecipient, ContextUpgradeable)
    returns (bytes memory)
  {
    return BaseRelayRecipient._msgData();
  }

  /***********************************|
  |             Modifiers             |
  |__________________________________*/

  modifier onlyValidExternalContract(address contractAddress) {
    require(isValidExternalContract(contractAddress), "CP: E-420");
    _;
  }

  modifier onlyContractOwner(address contractAddress, address sender) {
    require(_isContractOwner(contractAddress, sender), "CP: E-102");
    _;
  }

  modifier onlyContractOwnerOrAdmin(address contractAddress, address sender) {
    require(sender == owner() || _isContractOwner(contractAddress, sender), "CP: E-103");
    _;
  }

  modifier onlyErc721OwnerOrOperator(address contractAddress, uint256 tokenId, address sender) {
    require(_isErc721OwnerOrOperator(contractAddress, tokenId, sender), "CP: E-105");
    _;
  }

  modifier managerEnabled(string calldata walletManagerId) {
    require(_isWalletManagerEnabled(walletManagerId), "CP: E-419");
    _;
  }

  modifier basketEnabled(string calldata basketManagerId) {
    require(_isNftBasketEnabled(basketManagerId), "CP: E-419");
    _;
  }
}<|MERGE_RESOLUTION|>--- conflicted
+++ resolved
@@ -141,17 +141,6 @@
   // TokenUUID => NFT Owner => NFT Approvals
   mapping (uint256 => mapping (address => NftApprovals)) internal _nftApprovals;
 
-<<<<<<< HEAD
-  // TokenUUID => Config for individual NFTs set by NFT Creator
-  mapping (uint256 => uint256) internal _creatorAnnuityPercent;
-  mapping (uint256 => address) internal _creatorAnnuityRedirect;
-
-  // TokenUUID => NFT Owner => NFT State
-  mapping (uint256 => mapping (address => address)) internal _dischargeApproval;
-  mapping (uint256 => mapping (address => address)) internal _releaseApproval;
-  mapping (uint256 => mapping (address => address)) internal _timelockApproval;
-=======
->>>>>>> 60fd8a52
   // TokenUUID => NFT State
   mapping (uint256 => NftState) internal _nftState;
 
@@ -171,19 +160,11 @@
     return _isTokenCreator(contractAddress, tokenId, account);
   }
 
-<<<<<<< HEAD
-  function getCreatorAnnuities(address contractAddress, uint256 tokenId) external override view returns (address creator, uint256 annuityPct) {
-    return _getCreatorAnnuity(contractAddress, tokenId);
-  }
-
-  function getCreatorAnnuitiesRedirect(address contractAddress, uint256 tokenId) external override view returns (address) {
-=======
   function getCreatorAnnuities(address contractAddress, uint256 tokenId) external virtual override view returns (address creator, uint256 annuityPct) {
     return _getCreatorAnnuity(contractAddress, tokenId);
   }
 
   function getCreatorAnnuitiesRedirect(address contractAddress, uint256 tokenId) external virtual override view returns (address) {
->>>>>>> 60fd8a52
     return _getCreatorAnnuitiesRedirect(contractAddress, tokenId);
   }
 
