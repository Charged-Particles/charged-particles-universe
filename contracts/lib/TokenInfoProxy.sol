// SPDX-License-Identifier: MIT

// TokenInfoProxy.sol -- Part of the Charged Particles Protocol
// Copyright (c) 2021 Firma Lux, Inc. <https://charged.fi>
//
// Permission is hereby granted, free of charge, to any person obtaining a copy
// of this software and associated documentation files (the "Software"), to deal
// in the Software without restriction, including without limitation the rights
// to use, copy, modify, merge, publish, distribute, sublicense, and/or sell
// copies of the Software, and to permit persons to whom the Software is
// furnished to do so, subject to the following conditions:
//
// The above copyright notice and this permission notice shall be included in all
// copies or substantial portions of the Software.
//
// THE SOFTWARE IS PROVIDED "AS IS", WITHOUT WARRANTY OF ANY KIND, EXPRESS OR
// IMPLIED, INCLUDING BUT NOT LIMITED TO THE WARRANTIES OF MERCHANTABILITY,
// FITNESS FOR A PARTICULAR PURPOSE AND NON-INFRINGEMENT. IN NO EVENT SHALL THE
// AUTHORS OR COPYRIGHT HOLDERS BE LIABLE FOR ANY CLAIM, DAMAGES OR OTHER
// LIABILITY, WHETHER IN AN ACTION OF CONTRACT, TORT OR OTHERWISE, ARISING FROM,
// OUT OF OR IN CONNECTION WITH THE SOFTWARE OR THE USE OR OTHER DEALINGS IN THE
// SOFTWARE.

pragma solidity 0.6.12;

import "@openzeppelin/contracts/utils/Address.sol";
import "@openzeppelin/contracts/access/Ownable.sol";
import "../interfaces/ITokenInfoProxy.sol";
import "../interfaces/IERC721Chargeable.sol";


contract TokenInfoProxy is ITokenInfoProxy, Ownable {
  using Address for address;

<<<<<<< HEAD
=======
  event ContractFunctionSignatureSet(address indexed contractAddress, string fnName, bytes4 fnSig);

  struct FnSignatures {
    bytes4 ownerOf;
    bytes4 creatorOf;
    bytes4 collectOverride;
    bytes4 depositOverride;
  }
>>>>>>> 1120f27a
  mapping (address => FnSignatures) internal _remappedFnSigs;

  function setContractFnOwnerOf(address contractAddress, bytes4 fnSig) external override onlyOwner {
    _remappedFnSigs[contractAddress].ownerOf = fnSig;
    emit ContractFunctionSignatureSet(contractAddress, "ownerOf", fnSig);
  }
<<<<<<< HEAD
  function setContractFnCreatorOf(address contractAddress, bytes4 fnSig) external override onlyOwner {
=======

  function setContractFnCreatorOf(address contractAddress, bytes4 fnSig) external onlyOwner {
>>>>>>> 1120f27a
    _remappedFnSigs[contractAddress].creatorOf = fnSig;
    emit ContractFunctionSignatureSet(contractAddress, "creatorOf", fnSig);
  }

  function setContractFnCollectOverride(address contractAddress, bytes4 fnSig) external onlyOwner {
    require(_remappedFnSigs[contractAddress].collectOverride == bytes4(0));
    _remappedFnSigs[contractAddress].collectOverride = fnSig;
    emit ContractFunctionSignatureSet(contractAddress, "collectOverride", fnSig);
  }

  function setContractFnDepositOverride(address contractAddress, bytes4 fnSig) external onlyOwner {
    require(_remappedFnSigs[contractAddress].depositOverride == bytes4(0));
    _remappedFnSigs[contractAddress].depositOverride = fnSig;
    emit ContractFunctionSignatureSet(contractAddress, "depositOverride", fnSig);
  }

  function getTokenUUID(address contractAddress, uint256 tokenId) external pure override returns (uint256) {
    return uint256(keccak256(abi.encodePacked(contractAddress, tokenId)));
  }

<<<<<<< HEAD
  function getTokenOwner(address contractAddress, uint256 tokenId) external override returns (address) {
=======
  function isErc721OwnerOrOperator(address contractAddress, uint256 tokenId, address sender) external returns (bool) {
    IERC721Chargeable tokenInterface = IERC721Chargeable(contractAddress);
    address tokenOwner = _getTokenOwner(contractAddress, tokenId);
    return (sender == tokenOwner || tokenInterface.isApprovedForAll(tokenOwner, sender));
  }

  function getTokenOwner(address contractAddress, uint256 tokenId) external returns (address) {
    return _getTokenOwner(contractAddress, tokenId);
  }

  function _getTokenOwner(address contractAddress, uint256 tokenId) internal returns (address) {
>>>>>>> 1120f27a
    bytes4 fnSig = IERC721Chargeable.ownerOf.selector;
    if (_remappedFnSigs[contractAddress].ownerOf != bytes4(0)) {
      fnSig = _remappedFnSigs[contractAddress].ownerOf;
    }
    bytes memory returnData = contractAddress.functionCall(abi.encodeWithSelector(fnSig, tokenId), "TokenInfoProxy: low-level call failed on getTokenOwner");
    return abi.decode(returnData, (address));
  }

  function getTokenCreator(address contractAddress, uint256 tokenId) external override returns (address) {
    bytes4 fnSig = IERC721Chargeable.creatorOf.selector;
    if (_remappedFnSigs[contractAddress].creatorOf != bytes4(0)) {
      fnSig = _remappedFnSigs[contractAddress].creatorOf;
    }
    bytes memory returnData = contractAddress.functionCall(abi.encodeWithSelector(fnSig, tokenId), "TokenInfoProxy: low-level call failed on getTokenCreator");
    return abi.decode(returnData, (address));
  }

  function getCollectOverrideFnSig(address contractAddress) external returns (bytes4) {
    return _remappedFnSigs[contractAddress].collectOverride;
  }

  function getDepositOverrideFnSig(address contractAddress) external returns (bytes4) {
    return _remappedFnSigs[contractAddress].depositOverride;
  }
}<|MERGE_RESOLUTION|>--- conflicted
+++ resolved
@@ -32,8 +32,6 @@
 contract TokenInfoProxy is ITokenInfoProxy, Ownable {
   using Address for address;
 
-<<<<<<< HEAD
-=======
   event ContractFunctionSignatureSet(address indexed contractAddress, string fnName, bytes4 fnSig);
 
   struct FnSignatures {
@@ -42,19 +40,14 @@
     bytes4 collectOverride;
     bytes4 depositOverride;
   }
->>>>>>> 1120f27a
   mapping (address => FnSignatures) internal _remappedFnSigs;
 
   function setContractFnOwnerOf(address contractAddress, bytes4 fnSig) external override onlyOwner {
     _remappedFnSigs[contractAddress].ownerOf = fnSig;
     emit ContractFunctionSignatureSet(contractAddress, "ownerOf", fnSig);
   }
-<<<<<<< HEAD
-  function setContractFnCreatorOf(address contractAddress, bytes4 fnSig) external override onlyOwner {
-=======
 
   function setContractFnCreatorOf(address contractAddress, bytes4 fnSig) external onlyOwner {
->>>>>>> 1120f27a
     _remappedFnSigs[contractAddress].creatorOf = fnSig;
     emit ContractFunctionSignatureSet(contractAddress, "creatorOf", fnSig);
   }
@@ -75,9 +68,6 @@
     return uint256(keccak256(abi.encodePacked(contractAddress, tokenId)));
   }
 
-<<<<<<< HEAD
-  function getTokenOwner(address contractAddress, uint256 tokenId) external override returns (address) {
-=======
   function isErc721OwnerOrOperator(address contractAddress, uint256 tokenId, address sender) external returns (bool) {
     IERC721Chargeable tokenInterface = IERC721Chargeable(contractAddress);
     address tokenOwner = _getTokenOwner(contractAddress, tokenId);
@@ -89,7 +79,6 @@
   }
 
   function _getTokenOwner(address contractAddress, uint256 tokenId) internal returns (address) {
->>>>>>> 1120f27a
     bytes4 fnSig = IERC721Chargeable.ownerOf.selector;
     if (_remappedFnSigs[contractAddress].ownerOf != bytes4(0)) {
       fnSig = _remappedFnSigs[contractAddress].ownerOf;
