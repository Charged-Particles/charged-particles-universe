const {
  TASK_TEST,
  TASK_COMPILE_GET_COMPILER_INPUT
} = require('hardhat/builtin-tasks/task-names');

require('dotenv').config();

require('@nomiclabs/hardhat-waffle');
require('@nomiclabs/hardhat-etherscan');
require('@nomiclabs/hardhat-ethers');
require('@openzeppelin/hardhat-upgrades');
require('hardhat-gas-reporter');
require('hardhat-abi-exporter');
require('solidity-coverage');
require('hardhat-deploy-ethers');
require('hardhat-deploy');
require("hardhat-watcher");


// This must occur after hardhat-deploy!
task(TASK_COMPILE_GET_COMPILER_INPUT).setAction(async (_, __, runSuper) => {
  const input = await runSuper();
  input.settings.metadata.useLiteralContent = process.env.USE_LITERAL_CONTENT != 'false';
  console.log(`useLiteralContent: ${input.settings.metadata.useLiteralContent}`);
  return input;
});

// Task to run deployment fixtures before tests without the need of "--deploy-fixture"
//  - Required to get fixtures deployed before running Coverage Reports
task(
  TASK_TEST,
  "Runs the coverage report",
  async (args, hre, runSuper) => {
    await hre.run('compile');
    await hre.deployments.fixture();
    return runSuper({...args, noCompile: true});
  }
);


const mnemonic = {
  testnet: `${process.env.TESTNET_MNEMONIC}`.replace(/_/g, ' '),
  mainnet: `${process.env.MAINNET_MNEMONIC}`.replace(/_/g, ' '),
};

const optimizerDisabled = process.env.OPTIMIZER_DISABLED

module.exports = {
    solidity: {
        compilers: [
          {
            version: '0.6.12',
            settings: {
                optimizer: {
                    enabled: !optimizerDisabled,
                    runs: 200
                }
            },
            evmVersion: 'istanbul'
          },
          {
            version: '0.4.11', // for testing cryptopunks (matches compiler version of etherscan verified contract)
            settings: {
              optimizer: {
                enabled: true,
                runs: 200
              }
            }
          }
        ]
    },
    paths: {
        sources: "./contracts",
        tests: "./test",
        cache: "./cache",
        artifacts: './build/contracts',
        deploy: './deploy',
        deployments: './deployments'
    },
    networks: {
        hardhat: {
            blockGasLimit: 200000000,
            allowUnlimitedContractSize: true,
            gasPrice: 1e9,
            forking: {
                url: `https://eth-mainnet.alchemyapi.io/v2/${process.env.ALCHEMY_APIKEY}`,
                blockNumber: 11400000,  // MUST be after Aave V2 was deployed
                timeout: 1000000
            },
        },
        kovan: {
            // url: `https://kovan.infura.io/v3/${process.env.INFURA_APIKEY}`,
            url: `https://eth-kovan.alchemyapi.io/v2/${process.env.ALCHEMY_APIKEY}`,
            gasPrice: 3e9,
            blockGasLimit: 12400000,
            accounts: {
                mnemonic: mnemonic.testnet,
                initialIndex: 0,
                count: 10,
            }
        },
        mumbai: {
            url: `https://rpc-mumbai.matic.today`,
            // url: `https://rpc-mumbai.maticvigil.com/v1/${process.env.MATIC_APIKEY}`,
            // url: `https://matic-mumbai.chainstacklabs.com/`,
            gasPrice: 3e9,
            accounts: {
                mnemonic: mnemonic.testnet,
                initialIndex: 0,
                count: 10,
            },
            chainId: 80001
        },
        polygon: {
            // url: `https://rpc-mainnet.maticvigil.com/v1/${process.env.MATIC_APIKEY}`,
            url: `https://matic-mainnet.chainstacklabs.com/`,
            gasPrice: 50e9,
            accounts: {
                mnemonic: mnemonic.mainnet,
                initialIndex: 0,
                count: 3,
            }
        },
        mainnet: {
            // url: `https://mainnet.infura.io/v3/${process.env.INFURA_APIKEY}`,
            url: `https://eth-mainnet.alchemyapi.io/v2/${process.env.ALCHEMY_APIKEY}`,
<<<<<<< HEAD
            gasPrice: 55e9,
=======
            gasPrice: 100e9,
>>>>>>> 52e6531b
            blockGasLimit: 12487794,
            accounts: {
                mnemonic: mnemonic.mainnet,
                initialIndex: 0,
                count: 3,
            }
        },
    },
    etherscan: {
      apiKey: {
        mainnet: process.env.ETHERSCAN_APIKEY,
        kovan: process.env.ETHERSCAN_APIKEY,
        polygon: process.env.POLYGONSCAN_APIKEY,
        polygonMumbai: process.env.POLYGONSCAN_APIKEY,
      }
    },
    // polygonscan: {
    //   apiKey: process.env.POLYGONSCAN_APIKEY
    // },
    gasReporter: {
        currency: 'USD',
        gasPrice: 1,
        enabled: (process.env.REPORT_GAS) ? true : false
    },
    abiExporter: {
      path: './abis',
      runOnCompile: true,
      // Mindful of https://github.com/ItsNickBarry/hardhat-abi-exporter/pull/29/files
      // and https://github.com/ItsNickBarry/hardhat-abi-exporter/pull/35 as they heavily change behavior around this package
      clear: true,
      flat: true,
      only: [
        'Universe',
        'ChargedState',
        'ChargedSettings',
        'ChargedManagers',
        'ChargedParticles',
        'ParticleSplitter',
        'AaveWalletManager',
        'AaveWalletManagerB',
        'AaveBridgeV2',
        'GenericWalletManager',
        'GenericWalletManagerB',
        'GenericBasketManager',
        'GenericBasketManagerB',
        'Ionx',
        'Proton',
        'ProtonB',
        'Lepton',
        'Lepton2',
        'ERC20',
        'ERC721',
        'ExternalERC721',
        'FungibleERC1155',
        'NonFungibleERC1155',
        'YieldFarm',
        'Staking',
        'YieldFarm2',
        'Staking2',
        'CommunityVault',
        'MerkleDistributor',
        'MerkleDistributor2',
        'MerkleDistributor3',
        'TokenInfoProxy',
        'VestingClaim',
        'VestingClaim2',
        'VestingClaim3',
        'VestingClaim4',
        'VestingClaim5',
        'VestingClaim6',
        'VestingClaim7',
      ],
    },
    namedAccounts: {
        deployer: {
          default: 0,
        },
        protocolOwner: {
          default: 1,
          1: '0x0Ca678b984186b0117501C00d4A6B4F8F342D06D', // IONX Gnosis Multisig
        },
        initialMinter: {
          default: 2,
        },
        user1: {
          default: 3,
        },
        user2: {
          default: 4,
        },
        user3: {
          default: 5,
        },
        trustedForwarder: {
          default: 7, // Account 8
          1: '0x1337c0d31337c0D31337C0d31337c0d31337C0d3', // mainnet
          3: '0x1337c0d31337c0D31337C0d31337c0d31337C0d3', // ropsten
          4: '0x1337c0d31337c0D31337C0d31337c0d31337C0d3', // rinkeby
          42: '0x1337c0d31337c0D31337C0d31337c0d31337C0d3', // kovan
          137: '0x1337c0d31337c0D31337C0d31337c0d31337C0d3', // Polygon L2 Mainnet
          80001: '0x1337c0d31337c0D31337C0d31337c0d31337C0d3', // Polygon L2 Testnet - Mumbai
        }
    },
    watcher: {
      compilation: {
        tasks: ["compile"],
        files: ["./contracts"],
        verbose: true,
      },
      test: {
        tasks: [{ command: 'test', params: { testFiles: ['{path}'] } }],
        files: ['./test/**/*'],
        verbose: true
      }
    },
};<|MERGE_RESOLUTION|>--- conflicted
+++ resolved
@@ -124,11 +124,7 @@
         mainnet: {
             // url: `https://mainnet.infura.io/v3/${process.env.INFURA_APIKEY}`,
             url: `https://eth-mainnet.alchemyapi.io/v2/${process.env.ALCHEMY_APIKEY}`,
-<<<<<<< HEAD
             gasPrice: 55e9,
-=======
-            gasPrice: 100e9,
->>>>>>> 52e6531b
             blockGasLimit: 12487794,
             accounts: {
                 mnemonic: mnemonic.mainnet,
