const {
  TASK_TEST,
  TASK_COMPILE_GET_COMPILER_INPUT
} = require('hardhat/builtin-tasks/task-names');

require('dotenv').config();

require('@nomiclabs/hardhat-waffle');
require('@nomiclabs/hardhat-etherscan');
require('@nomiclabs/hardhat-ethers');
require('@openzeppelin/hardhat-upgrades');
require('hardhat-gas-reporter');
require('hardhat-abi-exporter');
require('solidity-coverage');
require('hardhat-deploy-ethers');
require('hardhat-deploy');
require("hardhat-watcher");


// This must occur after hardhat-deploy!
task(TASK_COMPILE_GET_COMPILER_INPUT).setAction(async (_, __, runSuper) => {
  const input = await runSuper();
  input.settings.metadata.useLiteralContent = process.env.USE_LITERAL_CONTENT != 'false';
  console.log(`useLiteralContent: ${input.settings.metadata.useLiteralContent}`);
  return input;
});

// Task to run deployment fixtures before tests without the need of "--deploy-fixture"
//  - Required to get fixtures deployed before running Coverage Reports
task(
  TASK_TEST,
  "Runs the coverage report",
  async (args, hre, runSuper) => {
    await hre.run('compile');
    await hre.deployments.fixture();
    return runSuper({...args, noCompile: true});
  }
);


const mnemonic = {
  testnet: `${process.env.TESTNET_MNEMONIC}`.replace(/_/g, ' '),
  mainnet: `${process.env.MAINNET_MNEMONIC}`.replace(/_/g, ' '),
};

const optimizerDisabled = process.env.OPTIMIZER_DISABLED

module.exports = {
    solidity: {
        version: '0.6.12',
        settings: {
            optimizer: {
                enabled: !optimizerDisabled,
                runs: 200
            }
        },
        evmVersion: 'istanbul'
    },
    paths: {
        sources: "./contracts",
        tests: "./test",
        cache: "./cache",
        artifacts: './build/contracts',
        deploy: './deploy',
        deployments: './deployments'
    },
    networks: {
        hardhat: {
            blockGasLimit: 200000000,
            allowUnlimitedContractSize: true,
            gasPrice: 1e9,
            forking: {
                url: `https://eth-mainnet.alchemyapi.io/v2/${process.env.ALCHEMY_APIKEY}`,
                blockNumber: 11400000,  // MUST be after Aave V2 was deployed
                timeout: 1000000
            },
        },
        kovan: {
            // url: `https://kovan.infura.io/v3/${process.env.INFURA_APIKEY}`,
            url: `https://eth-kovan.alchemyapi.io/v2/${process.env.ALCHEMY_APIKEY}`,
            gasPrice: 10e9,
            blockGasLimit: 12400000,
            accounts: {
                mnemonic: mnemonic.testnet,
                initialIndex: 0,
                count: 10,
            }
        },
        mumbai: {
            url: `https://rpc-mumbai.matic.today`,
            // url: `https://rpc-mumbai.maticvigil.com`,
            gasPrice: 1e9,
            accounts: {
                mnemonic: mnemonic.testnet,
                initialIndex: 0,
                count: 10,
            },
            chainId: 80001
        },
        polygon: {
            url: `https://rpc-mainnet.maticvigil.com`,
            gasPrice: 15e9,
            accounts: {
                mnemonic: mnemonic.mainnet,
                initialIndex: 0,
                count: 3,
            }
        },
        mainnet: {
<<<<<<< HEAD
            url: `https://mainnet.infura.io/v3/${process.env.INFURA_APIKEY}`,
            // url: `https://eth-mainnet.alchemyapi.io/v2/${process.env.ALCHEMY_APIKEY}`,
            gasPrice: 38e9,
=======
            // url: `https://mainnet.infura.io/v3/${process.env.INFURA_APIKEY}`,
            url: `https://eth-mainnet.alchemyapi.io/v2/${process.env.ALCHEMY_APIKEY}`,
            gasPrice: 135e9,
>>>>>>> 4d42a1c5
            blockGasLimit: 12487794,
            accounts: {
                mnemonic: mnemonic.mainnet,
                initialIndex: 0,
                count: 3,
            }
        },
    },
    etherscan: {
      apiKey: process.env.ETHERSCAN_APIKEY
    },
    polygonscan: {
      apiKey: process.env.POLYGONSCAN_APIKEY
    },
    gasReporter: {
        currency: 'USD',
        gasPrice: 1,
        enabled: (process.env.REPORT_GAS) ? true : false
    },
    abiExporter: {
      path: './abis',
      clear: true,
      flat: true,
      only: [
        'Universe',
        'ChargedState',
        'ChargedSettings',
        'ChargedParticles',
        'AaveWalletManager',
        'AaveBridgeV2',
        'GenericWalletManager',
        'GenericBasketManager',
        'Ionx',
        'IonxTimelock',
        'Proton',
        'WBoson',
        'Lepton',
        'Lepton2',
        'ERC20',
        'ERC721',
<<<<<<< HEAD
        'YieldFarm',
        'Staking',
        'CommunityVault',
        'MerkleDistributor',
=======
        'ExternalNFT',
        'YieldFarm',
        'Staking',
        'YieldFarm2',
        'Staking2',
        'CommunityVault',
        'MerkleDistributor',
        'MerkleDistributor2',
        'MerkleDistributor3',
        'VestingClaim',
        'VestingClaim2',
        'VestingClaim3'
>>>>>>> 4d42a1c5
      ],
    },
    namedAccounts: {
        deployer: {
          default: 0,
        },
        protocolOwner: {
          default: 1,
          1: '0x0Ca678b984186b0117501C00d4A6B4F8F342D06D', // IONX Gnosis Multisig
        },
        initialMinter: {
          default: 2,
        },
        user1: {
          default: 3,
        },
        user2: {
          default: 4,
        },
        user3: {
          default: 5,
        },
        trustedForwarder: {
          default: 7, // Account 8
          1: '0x1337c0d31337c0D31337C0d31337c0d31337C0d3', // mainnet
          3: '0x1337c0d31337c0D31337C0d31337c0d31337C0d3', // ropsten
          4: '0x1337c0d31337c0D31337C0d31337c0d31337C0d3', // rinkeby
          42: '0x1337c0d31337c0D31337C0d31337c0d31337C0d3', // kovan
          137: '0x1337c0d31337c0D31337C0d31337c0d31337C0d3', // Polygon L2 Mainnet
          80001: '0x1337c0d31337c0D31337C0d31337c0d31337C0d3', // Polygon L2 Testnet - Mumbai
        }
    },
    watcher: {
      compilation: {
        tasks: ["compile"],
        files: ["./contracts"],
        verbose: true,
      },
      test: {
        tasks: [{ command: 'test', params: { testFiles: ['{path}'] } }],
        files: ['./test/**/*'],
        verbose: true
      }
    },
};<|MERGE_RESOLUTION|>--- conflicted
+++ resolved
@@ -107,15 +107,9 @@
             }
         },
         mainnet: {
-<<<<<<< HEAD
-            url: `https://mainnet.infura.io/v3/${process.env.INFURA_APIKEY}`,
-            // url: `https://eth-mainnet.alchemyapi.io/v2/${process.env.ALCHEMY_APIKEY}`,
-            gasPrice: 38e9,
-=======
             // url: `https://mainnet.infura.io/v3/${process.env.INFURA_APIKEY}`,
             url: `https://eth-mainnet.alchemyapi.io/v2/${process.env.ALCHEMY_APIKEY}`,
             gasPrice: 135e9,
->>>>>>> 4d42a1c5
             blockGasLimit: 12487794,
             accounts: {
                 mnemonic: mnemonic.mainnet,
@@ -156,12 +150,6 @@
         'Lepton2',
         'ERC20',
         'ERC721',
-<<<<<<< HEAD
-        'YieldFarm',
-        'Staking',
-        'CommunityVault',
-        'MerkleDistributor',
-=======
         'ExternalNFT',
         'YieldFarm',
         'Staking',
@@ -174,7 +162,6 @@
         'VestingClaim',
         'VestingClaim2',
         'VestingClaim3'
->>>>>>> 4d42a1c5
       ],
     },
     namedAccounts: {
